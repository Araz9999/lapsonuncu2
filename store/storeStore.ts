import { create } from 'zustand';
import { Store, StorePlan, storePlans, StoreFollower, StoreNotification, StoreStatus } from '@/types/store';
import { mockStores } from '@/mocks/stores';

import { logger } from '@/utils/logger';
interface StoreState {
  stores: Store[];
  userStore: Store | null;
  activeStoreId: string | null;
  userStoreSettings: Record<string, Record<string, any>>; // userId -> storeId -> settings
  followers: StoreFollower[];
  notifications: StoreNotification[];
  isLoading: boolean;
  error: string | null;
  
  // Actions
  createStore: (storeData: Omit<Store, 'id' | 'createdAt' | 'expiresAt' | 'adsUsed' | 'deletedListings' | 'isActive' | 'status' | 'gracePeriodEndsAt' | 'deactivatedAt' | 'archivedAt' | 'lastPaymentReminder' | 'followers' | 'rating' | 'totalRatings'>) => Promise<void>;
  checkStoreStatus: (storeId: string) => StoreStatus;
  updateStoreStatus: (storeId: string) => Promise<void>;
  renewStore: (storeId: string, planId: string, applyDiscount?: boolean) => Promise<void>;
  sendPaymentReminder: (storeId: string) => Promise<void>;
  getStoresByStatus: (status: StoreStatus) => Store[];
  canStoreBeReactivated: (storeId: string) => boolean;
  reactivateStore: (storeId: string, planId: string) => Promise<void>;
  updateStore: (storeId: string, updates: Partial<Store>) => Promise<void>;
  deleteStore: (storeId: string) => Promise<void>;
  getUserStore: (userId: string) => Store | null;
  getAllUserStores: (userId: string) => Store[];
  getStorePlans: () => StorePlan[];
  activateStore: (userId: string, planId: string, storeData: Partial<Store>) => Promise<void>;
  deactivateStore: (storeId: string) => Promise<void>;
  followStore: (userId: string, storeId: string) => Promise<void>;
  unfollowStore: (userId: string, storeId: string) => Promise<void>;
  isFollowingStore: (userId: string, storeId: string) => boolean;
  getFollowedStores: (userId: string) => Store[];
  notifyFollowers: (storeId: string, listingId: string) => Promise<void>;
  getNotifications: (userId: string) => StoreNotification[];
  markNotificationAsRead: (notificationId: string) => void;
  // Store listing management
  canAddListing: (storeId: string) => boolean;
  addListingToStore: (storeId: string, listingId: string) => Promise<void>;
  removeListingFromStore: (storeId: string, listingId: string) => Promise<void>;
  deleteListingEarly: (storeId: string, listingId: string) => Promise<void>;
  getStoreListings: (storeId: string) => string[];
  getStoreUsage: (storeId: string) => { used: number; max: number; remaining: number; deleted: number };
  // Store editing
  editStore: (storeId: string, updates: Partial<Omit<Store, 'id' | 'userId' | 'createdAt' | 'expiresAt' | 'adsUsed' | 'deletedListings' | 'followers' | 'rating' | 'totalRatings'>>) => Promise<void>;
  // Store expiration management
  getExpirationInfo: (storeId: string) => {
    status: StoreStatus;
    daysUntilExpiration: number;
    daysInGracePeriod: number;
    daysSinceDeactivation: number;
    canReactivate: boolean;
    nextAction: string;
    nextActionDate: string;
  } | null;
  // Multi-store management
  getActiveStoreForUser: (userId: string) => Store | null;
  switchActiveStore: (userId: string, storeId: string) => Promise<void>;
  getUserStoreSettings: (userId: string, storeId: string) => Record<string, unknown>;
  updateUserStoreSettings: (userId: string, storeId: string, settings: Record<string, unknown>) => Promise<void>;
  canUserCreateNewStore: (userId: string) => boolean;
  getUserStoreLimit: (userId: string) => number;
  sendExpirationNotification: (storeId: string, type: 'warning' | 'grace_period' | 'deactivated') => Promise<void>;
  getExpiredStoreActions: (storeId: string) => {
    canRenew: boolean;
    canReactivate: boolean;
    canArchive: boolean;
    recommendedAction: string;
  };
  // Product discount management
  applyDiscountToProduct: (storeId: string, listingId: string, discountPercentage: number) => Promise<void>;
  removeDiscountFromProduct: (storeId: string, listingId: string) => Promise<void>;
  applyStoreWideDiscount: (storeId: string, discountPercentage: number, excludeListingIds?: string[]) => Promise<void>;
  removeStoreWideDiscount: (storeId: string) => Promise<void>;
  getStoreDiscounts: (storeId: string) => { listingId: string; originalPrice: number; discountedPrice: number; discountPercentage: number }[];
  getStoreListingConflicts: (storeId: string) => { listingId: string; title: string; remainingDays: number }[];
}

export const useStoreStore = create<StoreState>((set, get) => ({
  stores: mockStores,
  userStore: null,
  activeStoreId: null,
  userStoreSettings: {},
  followers: [],
  notifications: [],
  isLoading: false,
  error: null,

  createStore: async (storeData) => {
    set({ isLoading: true, error: null });
    try {
      // BUG FIX: Validate input data
      if (!storeData.userId || !storeData.name || !storeData.plan) {
        throw new Error('Missing required store data');
      }
      
      // BUG FIX: Check if user already has a store
      const existingStore = get().stores.find(s => 
        s.userId === storeData.userId && 
        (s.status === 'active' || s.status === 'grace_period')
      );
      
      if (existingStore) {
        throw new Error('User already has an active store. Multiple stores require additional purchase.');
      }
      
      // BUG FIX: Generate unique ID with random component
      const newStore: Store = {
        ...storeData,
        id: `store-${Date.now()}-${Math.random().toString(36).substring(2, 11)}`,
        createdAt: new Date().toISOString(),
        expiresAt: new Date(Date.now() + storeData.plan.duration * 24 * 60 * 60 * 1000).toISOString(),
        adsUsed: 0,
        deletedListings: [],
        isActive: true,
        status: 'active',
        gracePeriodEndsAt: undefined,
        deactivatedAt: undefined,
        archivedAt: undefined,
        lastPaymentReminder: undefined,
        followers: [],
        rating: 0,
        totalRatings: 0,
      };
      
      set(state => ({
        stores: [...state.stores, newStore],
        isLoading: false
      }));
    } catch {
      set({ error: 'Failed to create store', isLoading: false });
    }
  },

  updateStore: async (storeId, updates) => {
    set({ isLoading: true, error: null });
    try {
      set(state => ({
        stores: state.stores.map(store => 
          store.id === storeId ? { ...store, ...updates } : store
        ),
        isLoading: false
      }));
    } catch {
      set({ error: 'Failed to update store', isLoading: false });
    }
  },

  deleteStore: async (storeId) => {
    set({ isLoading: true, error: null });
    try {
      // ✅ VALIDATION START
      
      // 1. Validate storeId
      if (!storeId || typeof storeId !== 'string' || storeId.trim().length === 0) {
        logger.error('[deleteStore] Invalid storeId:', storeId);
        throw new Error('Invalid store ID');
      }
      
      // 2. Check if store exists
      const { stores } = get();
      const store = stores.find(s => s.id === storeId);
      
      if (!store) {
        logger.error('[deleteStore] Store not found:', storeId);
        throw new Error('Store not found');
      }
      
      // 3. Check if store is already deleted/archived
      if (store.status === 'archived' || store.archivedAt) {
        logger.warn('[deleteStore] Store already archived:', storeId);
        throw new Error('Store is already deleted');
      }
      
      // 4. Check for active listings
      const { useListingStore } = await import('@/store/listingStore');
      const { listings } = useListingStore.getState();
      
      const activeStoreListings = listings.filter(l => 
        l.storeId === storeId && 
        !l.deletedAt &&
        !store.deletedListings.includes(l.id)
      );
      
      if (activeStoreListings.length > 0) {
        logger.warn('[deleteStore] Store has active listings:', {
          storeId,
          activeListingsCount: activeStoreListings.length
        });
        throw new Error(`Store has ${activeStoreListings.length} active listings. Please delete all listings first.`);
      }
      
      // 5. Validate store data for notification
      const followerCount = Array.isArray(store.followers) ? store.followers.length : 0;
      const deletedListingsCount = Array.isArray(store.deletedListings) ? store.deletedListings.length : 0;
      
      logger.info('[deleteStore] Deleting store:', {
        storeId,
        name: store.name,
        followers: followerCount,
        deletedListings: deletedListingsCount,
        status: store.status
      });
      
      // ✅ VALIDATION END
      
      // Soft delete - archive the store
      const now = new Date().toISOString();
      
      set(state => ({
        stores: state.stores.map(s => 
          s.id === storeId 
            ? { 
                ...s, 
                status: 'archived' as StoreStatus, 
                archivedAt: now,
                isActive: false  // ✅ Also set isActive to false
              }
            : s
        ),
        isLoading: false
      }));
      
      logger.info('[deleteStore] Store archived successfully:', storeId);
      
      // ✅ Notify followers (async, don't wait)
      if (followerCount > 0 && Array.isArray(store.followers)) {
        setTimeout(async () => {
          try {
            const { useNotificationStore } = await import('@/store/notificationStore');
            const { addNotification } = useNotificationStore.getState();
            
            for (const followerId of store.followers) {
              if (followerId && typeof followerId === 'string') {
                addNotification({
                  id: `store-deleted-${storeId}-${followerId}-${Date.now()}`,
                  type: 'store',
                  title: store.name || 'Mağaza',
                  message: 'Mağaza silindi',
                  fromUserId: store.userId || '',
                  fromUserName: store.name || 'Mağaza',
                  fromUserAvatar: '',
                  timestamp: Date.now(),
                  isRead: false
                });
              }
            }
            
            logger.info('[deleteStore] Notified followers:', followerCount);
          } catch (notifError) {
            logger.error('[deleteStore] Failed to notify followers:', notifError);
            // Don't throw - notification failure shouldn't fail deletion
          }
        }, 100);
      }
      
    } catch (error) {
      logger.error('[deleteStore] Failed to delete store:', error);
      set({ error: 'Failed to delete store', isLoading: false });
      throw error; // ✅ Re-throw for UI handling
    }
  },

  getUserStore: (userId) => {
    const { stores } = get();
    return stores.find(store => 
      store.userId === userId && 
      (store.status === 'active' || store.status === 'grace_period')
    ) || null;
  },

  getAllUserStores: (userId) => {
    // ✅ Validate userId
    if (!userId || typeof userId !== 'string') {
      logger.warn('[StoreStore] Invalid userId for getAllUserStores');
      return [];
    }
    
    const { stores } = get();
    return stores.filter(store => 
      store.userId === userId && 
      store.status !== 'archived'
    ).sort((a, b) => {
      // Sort by status priority: active > grace_period > deactivated > archived
      const statusPriority: Record<StoreStatus, number> = { active: 4, grace_period: 3, deactivated: 2, archived: 1 };
      const aPriority = statusPriority[a.status as StoreStatus] || 0;
      const bPriority = statusPriority[b.status as StoreStatus] || 0;
      if (aPriority !== bPriority) return bPriority - aPriority;
      // Then by creation date (newest first)
      return new Date(b.createdAt).getTime() - new Date(a.createdAt).getTime();
    });
  },

  getStorePlans: () => storePlans,

  activateStore: async (userId, planId, storeData) => {
    const plan = storePlans.find(p => p.id === planId);
    if (!plan) throw new Error('Plan not found');
    
    const { createStore } = get();
    await createStore({
      name: storeData.name || '',
      categoryName: storeData.categoryName || '',
      address: storeData.address || '',
      contactInfo: storeData.contactInfo || { phone: '', email: '', website: '', whatsapp: '' },
      description: storeData.description || '',
      logo: storeData.logo || '',
      coverImage: storeData.coverImage || '',
      theme: storeData.theme || { colorScheme: 'light', layout: 'grid' },
      ratingStats: storeData.ratingStats || { averageRating: 0, totalRatings: 0, ratingDistribution: { 1: 0, 2: 0, 3: 0, 4: 0, 5: 0 } },
      userId,
      plan,
      maxAds: plan.maxAds
    });
  },

  deactivateStore: async (storeId) => {
    const { updateStore } = get();
    await updateStore(storeId, { isActive: false });
  },

  followStore: async (userId, storeId) => {
    set({ isLoading: true, error: null });
    try {
      // BUG FIX: Validate parameters
      if (!userId || !storeId) {
        throw new Error('Invalid userId or storeId');
      }
      
      // BUG FIX: Check if already following
      const alreadyFollowing = get().followers.some(f => 
        f.userId === userId && f.storeId === storeId
      );
      
      if (alreadyFollowing) {
        logger.warn('[StoreStore] User already following store:', { userId, storeId });
        set({ isLoading: false });
        return;
      }
      
      // BUG FIX: Check if store exists
      const store = get().stores.find(s => s.id === storeId);
      if (!store) {
        throw new Error('Store not found');
      }
      
      // BUG FIX: Generate unique ID
      const newFollower: StoreFollower = {
        id: `follower-${Date.now()}-${Math.random().toString(36).substring(2, 11)}`,
        userId,
        storeId,
        followedAt: new Date().toISOString(),
      };
      
      set(state => ({
        followers: [...state.followers, newFollower],
        stores: state.stores.map(store => 
          store.id === storeId 
            ? { ...store, followers: [...store.followers, userId] }
            : store
        ),
        isLoading: false
      }));
      
      logger.info('[StoreStore] User followed store:', { userId, storeId });
    } catch (error) {
      logger.error('[StoreStore] Failed to follow store:', error);
      set({ error: 'Failed to follow store', isLoading: false });
    }
  },

  unfollowStore: async (userId, storeId) => {
    logger.info('[StoreStore] Unfollow store initiated:', { userId, storeId });
    set({ isLoading: true, error: null });
    try {
      const store = get().stores.find(s => s.id === storeId);
      const wasFollowing = get().followers.some(f => f.userId === userId && f.storeId === storeId);
      
      if (!wasFollowing) {
        logger.warn('[StoreStore] User was not following store:', { userId, storeId });
      }
      
      set(state => ({
        followers: state.followers.filter(f => !(f.userId === userId && f.storeId === storeId)),
        stores: state.stores.map(store => 
          store.id === storeId 
            ? { ...store, followers: store.followers.filter(id => id !== userId) }
            : store
        ),
        isLoading: false
      }));
      
      logger.info('[StoreStore] Store unfollowed successfully:', { 
        userId, 
        storeId,
        storeName: store?.name,
        followersCount: store ? store.followers.length - 1 : 0
      });
    } catch (error) {
      logger.error('[StoreStore] Unfollow store failed:', error);
      set({ error: 'Failed to unfollow store', isLoading: false });
    }
  },

  isFollowingStore: (userId, storeId) => {
    const { followers } = get();
    return followers.some(f => f.userId === userId && f.storeId === storeId);
  },

  getFollowedStores: (userId) => {
    const { stores, followers } = get();
    const followedStoreIds = followers
      .filter(f => f.userId === userId)
      .map(f => f.storeId);
    return stores.filter(store => followedStoreIds.includes(store.id));
  },

  notifyFollowers: async (storeId, listingId) => {
    // BUG FIX: Validate parameters
    if (!storeId || !listingId) {
      logger.error('[StoreStore] Invalid parameters for notifyFollowers');
      return;
    }
    
    const { stores, followers } = get();
    const store = stores.find(s => s.id === storeId);
    
    // BUG FIX: Validate store exists and has name
    if (!store || !store.name) {
      logger.warn('[StoreStore] Store not found for notification:', storeId);
      return;
    }

    const storeFollowers = followers.filter(f => f.storeId === storeId);
    
    // BUG FIX: Only send notifications if there are followers
    if (storeFollowers.length === 0) {
      logger.debug('[StoreStore] No followers to notify for store:', storeId);
      return;
    }
    
    const newNotifications: StoreNotification[] = storeFollowers.map((follower, index) => ({
      id: `notif-${Date.now()}-${index}-${Math.random().toString(36).substring(2, 11)}`, // BUG FIX: Unique IDs
      storeId,
      userId: follower.userId,
      listingId,
      message: {
        az: `${store.name} mağazası yeni elan əlavə etdi`,
        ru: `Магазин ${store.name} добавил новое объявление`,
        en: `Store ${store.name} added a new listing`
      },
      createdAt: new Date().toISOString(),
      isRead: false,
    }));

    set(state => ({
      notifications: [...state.notifications, ...newNotifications]
    }));
    
    logger.info('[StoreStore] Notified followers:', { storeId, followerCount: storeFollowers.length });
  },

  getNotifications: (userId) => {
    const { notifications } = get();
    return notifications
      .filter(n => n.userId === userId)
      .sort((a, b) => new Date(b.createdAt).getTime() - new Date(a.createdAt).getTime());
  },

  markNotificationAsRead: (notificationId) => {
    set(state => ({
      notifications: state.notifications.map(n => 
        n.id === notificationId ? { ...n, isRead: true } : n
      )
    }));
  },

  canAddListing: (storeId) => {
    // BUG FIX: Validate storeId parameter
    if (!storeId || typeof storeId !== 'string') {
      logger.error('[StoreStore] Invalid storeId for canAddListing');
      return false;
    }
    
    const { stores } = get();
    const store = stores.find(s => s.id === storeId);
    
    // BUG FIX: More detailed validation
    if (!store) {
      logger.warn('[StoreStore] Store not found:', storeId);
      return false;
    }
    
    if (store.status !== 'active' && store.status !== 'grace_period') {
      logger.warn('[StoreStore] Store not active:', { storeId, status: store.status });
      return false;
    }
    
    // BUG FIX: Validate store.adsUsed and store.maxAds are numbers
    const adsUsed = typeof store.adsUsed === 'number' ? store.adsUsed : 0;
    const maxAds = typeof store.maxAds === 'number' ? store.maxAds : 0;
    
    return adsUsed < maxAds;
  },

  addListingToStore: async (storeId, listingId) => {
    // BUG FIX: Validate parameters
    if (!storeId || !listingId) {
      logger.error('[StoreStore] Invalid parameters for addListingToStore');
      throw new Error('storeId and listingId are required');
    }
    
    const { stores, canAddListing, notifyFollowers } = get();
    const store = stores.find(s => s.id === storeId);
    
    // BUG FIX: Better error messages
    if (!store) {
      logger.error('[StoreStore] Store not found:', storeId);
      throw new Error('Mağaza tapılmadı');
    }
    
    if (!canAddListing(storeId)) {
      logger.error('[StoreStore] Cannot add listing to store - limit reached:', storeId);
      throw new Error('Mağaza elan limiti dolub');
    }

    // BUG FIX: Validate adsUsed is a number
    const currentAdsUsed = typeof store.adsUsed === 'number' ? store.adsUsed : 0;
    
    set(state => ({
      stores: state.stores.map(s => 
        s.id === storeId 
          ? { ...s, adsUsed: currentAdsUsed + 1 }
          : s
      )
    }));

    logger.info('[StoreStore] Listing added to store:', { storeId, listingId });
    
    // Notify followers about new listing
    try {
      await notifyFollowers(storeId, listingId);
    } catch (error) {
      // BUG FIX: Don't fail if notifications fail
      logger.error('[StoreStore] Failed to notify followers:', error);
    }
  },

  removeListingFromStore: async (storeId, listingId) => {
    // BUG FIX: Validate parameters
    if (!storeId || !listingId) {
      logger.error('[StoreStore] Invalid parameters for removeListingFromStore');
      return;
    }
    
    // BUG FIX: Check if store exists
    const store = get().stores.find(s => s.id === storeId);
    if (!store) {
      logger.warn('[StoreStore] Store not found for listing removal:', storeId);
      return;
    }
    
    set(state => ({
      stores: state.stores.map(s => 
        s.id === storeId 
          ? { ...s, adsUsed: Math.max(0, s.adsUsed - 1) }
          : s
      )
    }));
    
    logger.info('[StoreStore] Listing removed from store:', { storeId, listingId });
  },

  getStoreListings: (storeId) => {
    // This would typically come from a separate listings-store relationship
    // For now, we'll return empty array as listings are managed separately
    return [];
  },

  deleteListingEarly: async (storeId, listingId) => {
    logger.info('[StoreStore] Delete listing early:', { storeId, listingId });
    
    const store = get().stores.find(s => s.id === storeId);
    if (!store) {
      logger.error('[StoreStore] Store not found for listing deletion:', { storeId });
      throw new Error('Store not found');
    }
    
    if (store.deletedListings.includes(listingId)) {
      logger.warn('[StoreStore] Listing already deleted:', { storeId, listingId });
      return;
    }
    
    set(state => ({
      stores: state.stores.map(s => 
        s.id === storeId 
          ? { 
              ...s, 
              deletedListings: [...s.deletedListings, listingId]
            }
          : s
      )
    }));
    
    logger.info('[StoreStore] Listing deleted early successfully:', { 
      storeId, 
      listingId,
      totalDeleted: store.deletedListings.length + 1
    });
  },

  getStoreUsage: (storeId) => {
    const { stores } = get();
    const store = stores.find(s => s.id === storeId);
    if (!store) return { used: 0, max: 0, remaining: 0, deleted: 0 };
    
    return {
      used: store.adsUsed,
      max: store.maxAds,
      remaining: store.maxAds - store.adsUsed,
      deleted: store.deletedListings.length
    };
  },

  editStore: async (storeId, updates) => {
    set({ isLoading: true, error: null });
    try {
      // ✅ Validate storeId
<<<<<<< HEAD
      if (!storeId) {
        throw new Error('Invalid storeId');
      }
      
      // ✅ Validate updates
      if (updates.name !== undefined && (!updates.name || !updates.name.trim())) {
        throw new Error('Store name cannot be empty');
      }
      
      // ✅ Validate email if provided
      if (updates.contactInfo?.email) {
        const { validateEmail } = await import('@/utils/inputValidation');
        if (!validateEmail(updates.contactInfo.email)) {
          throw new Error('Invalid email format');
        }
      }
      
      // ✅ Validate website if provided
      if (updates.contactInfo?.website) {
        const { validateWebsiteURL } = await import('@/utils/inputValidation');
        if (!validateWebsiteURL(updates.contactInfo.website)) {
          throw new Error('Invalid website URL');
        }
      }
      
=======
      if (!storeId || typeof storeId !== 'string' || storeId.trim().length === 0) {
        logger.error('[StoreStore] Invalid storeId for editStore');
        throw new Error('Invalid store ID');
      }
      
      // ✅ Validate updates object
      if (!updates || typeof updates !== 'object' || Object.keys(updates).length === 0) {
        logger.error('[StoreStore] No updates provided');
        throw new Error('No updates provided');
      }
      
      // ✅ Find store
      const { stores } = get();
      const store = stores.find(s => s.id === storeId);
      
      if (!store) {
        logger.error('[StoreStore] Store not found:', storeId);
        throw new Error('Store not found');
      }
      
      // ✅ Validate name if provided
      if ('name' in updates) {
        if (!updates.name || typeof updates.name !== 'string' || updates.name.trim().length < 3 || updates.name.trim().length > 50) {
          logger.error('[StoreStore] Invalid store name');
          throw new Error('Store name must be 3-50 characters');
        }
      }
      
      // ✅ Validate address if provided
      if ('address' in updates) {
        if (!updates.address || typeof updates.address !== 'string' || updates.address.trim().length < 5 || updates.address.trim().length > 200) {
          logger.error('[StoreStore] Invalid store address');
          throw new Error('Store address must be 5-200 characters');
        }
      }
      
      // ✅ Validate description if provided
      if ('description' in updates && updates.description) {
        if (typeof updates.description !== 'string' || updates.description.trim().length > 1000) {
          logger.error('[StoreStore] Invalid store description');
          throw new Error('Store description must not exceed 1000 characters');
        }
      }
      
      // ✅ Validate contactInfo if provided
      if ('contactInfo' in updates && updates.contactInfo) {
        const contactInfo = updates.contactInfo as any;
        
        // Email validation
        if (contactInfo.email) {
          const emailRegex = /^[a-zA-Z0-9.!#$%&'*+\/=?^_`{|}~-]+@[a-zA-Z0-9](?:[a-zA-Z0-9-]{0,61}[a-zA-Z0-9])?(?:\.[a-zA-Z0-9](?:[a-zA-Z0-9-]{0,61}[a-zA-Z0-9])?)*$/;
          if (!emailRegex.test(contactInfo.email) || contactInfo.email.length > 255) {
            logger.error('[StoreStore] Invalid email format');
            throw new Error('Invalid email format');
          }
        }
        
        // Phone validation
        if (contactInfo.phone) {
          const phoneDigits = contactInfo.phone.replace(/\D/g, '');
          if (phoneDigits.length < 9 || phoneDigits.length > 15) {
            logger.error('[StoreStore] Invalid phone number');
            throw new Error('Phone number must be 9-15 digits');
          }
        }
        
        // WhatsApp validation
        if (contactInfo.whatsapp) {
          const whatsappDigits = contactInfo.whatsapp.replace(/\D/g, '');
          if (whatsappDigits.length < 9 || whatsappDigits.length > 15) {
            logger.error('[StoreStore] Invalid WhatsApp number');
            throw new Error('WhatsApp number must be 9-15 digits');
          }
        }
        
        // Website validation
        if (contactInfo.website) {
          try {
            const url = new URL(contactInfo.website);
            if (!['http:', 'https:'].includes(url.protocol)) {
              throw new Error('Invalid protocol');
            }
            if (contactInfo.website.length > 2083) {
              throw new Error('URL too long');
            }
          } catch (error) {
            logger.error('[StoreStore] Invalid website URL:', error);
            throw new Error('Invalid website URL');
          }
        }
      }
      
      logger.info('[StoreStore] Updating store:', storeId);
      
>>>>>>> 9bb6e5dd
      set(state => ({
        stores: state.stores.map(store => 
          store.id === storeId ? { ...store, ...updates } : store
        ),
        isLoading: false
      }));
      
<<<<<<< HEAD
      logger.info('[StoreStore] Store edited successfully:', { 
        storeId,
        updatedFields: Object.keys(updates)
      });
    } catch (error) {
      logger.error('[StoreStore] Failed to edit store:', error);
      set({ error: error instanceof Error ? error.message : 'Failed to edit store', isLoading: false });
=======
      logger.info('[StoreStore] Store updated successfully:', storeId);
    } catch (error) {
      logger.error('[StoreStore] Failed to edit store:', error);
      set({ error: 'Failed to edit store', isLoading: false });
      throw error;
>>>>>>> 9bb6e5dd
    }
  },

  applyDiscountToProduct: async (storeId, listingId, discountPercentage) => {
    try {
      // ✅ Validate inputs
      if (!storeId || typeof storeId !== 'string') {
        logger.error('[StoreStore] Invalid storeId for applyDiscountToProduct');
        throw new Error('Invalid store ID');
      }
      
      if (!listingId || typeof listingId !== 'string') {
        logger.error('[StoreStore] Invalid listingId for applyDiscountToProduct');
        throw new Error('Invalid listing ID');
      }
      
      if (typeof discountPercentage !== 'number' || isNaN(discountPercentage) || discountPercentage < 1 || discountPercentage > 99) {
        logger.error('[StoreStore] Invalid discountPercentage:', discountPercentage);
        throw new Error('Discount percentage must be between 1 and 99');
      }
      
      const { useListingStore } = await import('@/store/listingStore');
      const { updateListing, listings } = useListingStore.getState();
      
      const listing = listings.find(l => l.id === listingId && l.storeId === storeId);
      if (!listing) {
        logger.error('[StoreStore] Listing not found:', { listingId, storeId });
        throw new Error('Listing not found in store');
      }
      
      if (listing.priceByAgreement) {
        logger.warn('[StoreStore] Cannot discount price-by-agreement listing:', listingId);
        throw new Error('Cannot apply discount to price by agreement listings');
      }
      
      // ✅ Calculate from originalPrice (or current price if not discounted yet)
      const basePrice = listing.originalPrice || listing.price;
      const discountAmount = (basePrice * discountPercentage) / 100;
      const discountedPrice = Math.round(Math.max(0, basePrice - discountAmount));
      
      logger.info('[StoreStore] Applying discount:', { listingId, basePrice, discountPercentage, discountedPrice });
      
      updateListing(listingId, {
        originalPrice: basePrice,
        price: discountedPrice,
        discountPercentage,
        hasDiscount: true
      });
      
      logger.info('[StoreStore] Discount applied successfully to listing:', listingId);
    } catch (error) {
      logger.error('[StoreStore] Failed to apply discount:', error);
      throw error;
    }
  },

  removeDiscountFromProduct: async (storeId, listingId) => {
    try {
      // ✅ Validate inputs
      if (!storeId || typeof storeId !== 'string') {
        logger.error('[StoreStore] Invalid storeId for removeDiscountFromProduct');
        throw new Error('Invalid store ID');
      }
      
      if (!listingId || typeof listingId !== 'string') {
        logger.error('[StoreStore] Invalid listingId for removeDiscountFromProduct');
        throw new Error('Invalid listing ID');
      }
      
      const { useListingStore } = await import('@/store/listingStore');
      const { updateListing, listings } = useListingStore.getState();
      
      const listing = listings.find(l => l.id === listingId && l.storeId === storeId);
      
      if (!listing) {
        logger.error('[StoreStore] Listing not found:', { listingId, storeId });
        throw new Error('Listing not found in store');
      }
      
      if (!listing.hasDiscount) {
        logger.warn('[StoreStore] Listing has no discount to remove:', listingId);
        return;
      }
      
      logger.info('[StoreStore] Removing discount from listing:', listingId);
      
      updateListing(listingId, {
        price: listing.originalPrice || listing.price,
        originalPrice: undefined,
        discountPercentage: undefined,
        hasDiscount: false
      });
      
      logger.info('[StoreStore] Discount removed successfully from listing:', listingId);
    } catch (error) {
      logger.error('[StoreStore] Failed to remove discount:', error);
      throw error;
    }
  },

  applyStoreWideDiscount: async (storeId, discountPercentage, excludeListingIds = []) => {
    try {
      // ✅ Validate inputs
      if (!storeId || typeof storeId !== 'string') {
        logger.error('[StoreStore] Invalid storeId for applyStoreWideDiscount');
        throw new Error('Invalid store ID');
      }
      
      if (typeof discountPercentage !== 'number' || isNaN(discountPercentage) || discountPercentage < 1 || discountPercentage > 99) {
        logger.error('[StoreStore] Invalid discountPercentage:', discountPercentage);
        throw new Error('Discount percentage must be between 1 and 99');
      }
      
      if (!Array.isArray(excludeListingIds)) {
        logger.error('[StoreStore] excludeListingIds must be an array');
        throw new Error('Exclude list must be an array');
      }
      
      const { useListingStore } = await import('@/store/listingStore');
      const { listings, updateListing } = useListingStore.getState();
      
      const storeListings = listings.filter(l => 
        l.storeId === storeId && 
        !excludeListingIds.includes(l.id) &&
        !l.deletedAt &&
        !l.priceByAgreement
      );
      
      if (storeListings.length === 0) {
        logger.warn('[StoreStore] No applicable listings found for store-wide discount:', storeId);
        return;
      }
      
      logger.info('[StoreStore] Applying store-wide discount:', { storeId, discountPercentage, listingCount: storeListings.length, excludedCount: excludeListingIds.length });
      
      let successCount = 0;
      let errorCount = 0;
      
      for (const listing of storeListings) {
        try {
          // ✅ Calculate from originalPrice (or current price if not discounted yet)
          const basePrice = listing.originalPrice || listing.price;
          const discountAmount = (basePrice * discountPercentage) / 100;
          const discountedPrice = Math.round(Math.max(0, basePrice - discountAmount));
          
          updateListing(listing.id, {
            originalPrice: basePrice,
            price: discountedPrice,
            discountPercentage,
            hasDiscount: true
          });
          
          successCount++;
        } catch (listingError) {
          logger.error('[StoreStore] Failed to discount individual listing:', { listingId: listing.id, error: listingError });
          errorCount++;
        }
      }
      
      logger.info('[StoreStore] Store-wide discount applied:', { storeId, successCount, errorCount, totalAttempted: storeListings.length });
    } catch (error) {
      logger.error('[StoreStore] Failed to apply store-wide discount:', error);
      throw error;
    }
  },

  removeStoreWideDiscount: async (storeId) => {
    try {
      // ✅ Validate inputs
      if (!storeId || typeof storeId !== 'string') {
        logger.error('[StoreStore] Invalid storeId for removeStoreWideDiscount');
        throw new Error('Invalid store ID');
      }
      
      const { useListingStore } = await import('@/store/listingStore');
      const { listings, updateListing } = useListingStore.getState();
      
      const storeListings = listings.filter(l => 
        l.storeId === storeId && 
        l.hasDiscount &&
        !l.deletedAt
      );
      
      if (storeListings.length === 0) {
        logger.warn('[StoreStore] No discounted listings found to remove:', storeId);
        return;
      }
      
      logger.info('[StoreStore] Removing store-wide discount:', { storeId, listingCount: storeListings.length });
      
      let successCount = 0;
      let errorCount = 0;
      
      for (const listing of storeListings) {
        try {
          updateListing(listing.id, {
            price: listing.originalPrice || listing.price,
            originalPrice: undefined,
            discountPercentage: undefined,
            hasDiscount: false
          });
          
          successCount++;
        } catch (listingError) {
          logger.error('[StoreStore] Failed to remove discount from individual listing:', { listingId: listing.id, error: listingError });
          errorCount++;
        }
      }
      
      logger.info('[StoreStore] Store-wide discount removed:', { storeId, successCount, errorCount, totalAttempted: storeListings.length });
    } catch (error) {
      logger.error('[StoreStore] Failed to remove store-wide discount:', error);
      throw error;
    }
  },

  getStoreDiscounts: (storeId) => {
    try {
      // ✅ Validate storeId
      if (!storeId || typeof storeId !== 'string') {
        logger.error('[StoreStore] Invalid storeId for getStoreDiscounts');
        return [];
      }
      
      // ✅ Get actual discounts from listingStore
      // Note: We can't use dynamic import in sync function, so we access the global state
      const discounts: { listingId: string; originalPrice: number; discountedPrice: number; discountPercentage: number }[] = [];
      
      // Access listingStore if available
      try {
        // This is a workaround for type safety - in production, use proper state management
        const listingStoreModule = require('@/store/listingStore');
        if (listingStoreModule && listingStoreModule.useListingStore) {
          const { listings } = listingStoreModule.useListingStore.getState();
          
          const discountedListings = listings.filter((l: any) => 
            l.storeId === storeId && 
            l.hasDiscount && 
            !l.deletedAt &&
            l.originalPrice &&
            l.discountPercentage
          );
          
          discountedListings.forEach((listing: any) => {
            discounts.push({
              listingId: listing.id,
              originalPrice: listing.originalPrice,
              discountedPrice: listing.price,
              discountPercentage: listing.discountPercentage
            });
          });
          
          logger.info('[StoreStore] Retrieved store discounts:', { storeId, count: discounts.length });
        }
      } catch (moduleError) {
        logger.warn('[StoreStore] Could not load listingStore for discounts:', moduleError);
      }
      
      return discounts;
    } catch (error) {
      logger.error('[StoreStore] Failed to get store discounts:', error);
      return [];
    }
  },

  checkStoreStatus: (storeId) => {
    const { stores } = get();
    const store = stores.find(s => s.id === storeId);
    if (!store) return 'archived';
    
    const now = new Date();
    const expiresAt = new Date(store.expiresAt);
    const gracePeriodEndsAt = store.gracePeriodEndsAt ? new Date(store.gracePeriodEndsAt) : null;
    const deactivatedAt = store.deactivatedAt ? new Date(store.deactivatedAt) : null;
    
    // AUTO-ARCHIVE: Check if store should be archived (90 days after deactivation)
    if (deactivatedAt) {
      const daysSinceDeactivation = (now.getTime() - deactivatedAt.getTime()) / (1000 * 60 * 60 * 24);
      
      if (daysSinceDeactivation >= 90) {
        // Auto-archive the store
        logger.info('[StoreStore] Auto-archiving store after 90 days:', { storeId, daysSinceDeactivation });
        
        // Update store status to archived
        set(state => ({
          stores: state.stores.map(s => 
            s.id === storeId 
              ? { ...s, status: 'archived' as StoreStatus, archivedAt: now.toISOString() }
              : s
          )
        }));
        
        return 'archived';
      }
    }
    
    // Check if store is in grace period
    if (now > expiresAt && gracePeriodEndsAt && now <= gracePeriodEndsAt) {
      return 'grace_period';
    }
    
    // Check if store should be deactivated
    if (now > expiresAt && (!gracePeriodEndsAt || now > gracePeriodEndsAt)) {
      return 'deactivated';
    }
    
    // Store is active
    if (now <= expiresAt) {
      return 'active';
    }
    
    return store.status;
  },

  updateStoreStatus: async (storeId) => {
    if (!storeId) {
      logger.error('[StoreStore] No storeId for status update');
      return;
    }
    
    const { stores, checkStoreStatus } = get();
    const store = stores.find(s => s.id === storeId);
    if (!store) {
      logger.error('[StoreStore] Store not found for status update:', storeId);
      return;
    }
    
    const oldStatus = store.status;
    const newStatus = checkStoreStatus(storeId);
    const now = new Date().toISOString();
    
    let updates: Partial<Store> = { status: newStatus };
    
    if (newStatus === 'grace_period' && !store.gracePeriodEndsAt) {
      // Start grace period (7 days after expiration)
      const gracePeriodEnd = new Date(store.expiresAt);
      gracePeriodEnd.setDate(gracePeriodEnd.getDate() + 7);
      updates.gracePeriodEndsAt = gracePeriodEnd.toISOString();
      updates.isActive = true; // Keep active during grace period
      logger.info('[StoreStore] Grace period started:', { storeId, storeName: store.name, gracePeriodEnd: updates.gracePeriodEndsAt });
    } else if (newStatus === 'deactivated' && !store.deactivatedAt) {
      // Deactivate store
      updates.deactivatedAt = now;
      updates.isActive = false;
      logger.warn('[StoreStore] Store deactivated:', { storeId, storeName: store.name });
    } else if (newStatus === 'archived' && !store.archivedAt) {
      // Archive store
      updates.archivedAt = now;
      updates.isActive = false;
      logger.info('[StoreStore] Store archived:', { storeId, storeName: store.name });
    }
    
    if (oldStatus !== newStatus) {
      logger.info('[StoreStore] Store status changed:', { storeId, oldStatus, newStatus });
    }
    
    set(state => ({
      stores: state.stores.map(s => 
        s.id === storeId ? { ...s, ...updates } : s
      )
    }));
  },

  renewStore: async (storeId, planId) => {
    // ✅ Input validation
    if (!storeId || typeof storeId !== 'string') {
      logger.error('[StoreStore] Invalid storeId for renewal:', storeId);
      throw new Error('Invalid store ID');
    }
    
    if (!planId || typeof planId !== 'string') {
      logger.error('[StoreStore] Invalid planId for renewal:', planId);
      throw new Error('Invalid plan ID');
    }
    
    const { stores } = get();
    const store = stores.find(s => s.id === storeId);
    const plan = storePlans.find(p => p.id === planId);
    
    if (!store) {
      logger.error('[StoreStore] Store not found for renewal:', storeId);
      throw new Error('Store not found');
    }
    
    if (!plan) {
      logger.error('[StoreStore] Plan not found for renewal:', planId);
      throw new Error('Plan not found');
    }
    
    logger.info('[StoreStore] Renewing store:', { storeId, storeName: store.name, planId, planDuration: plan.duration });
    
    const now = new Date();
    const newExpiresAt = new Date(now.getTime() + plan.duration * 24 * 60 * 60 * 1000);
    
    const updates: Partial<Store> = {
      plan,
      expiresAt: newExpiresAt.toISOString(),
      status: 'active',
      isActive: true,
      gracePeriodEndsAt: undefined,
      deactivatedAt: undefined,
      archivedAt: undefined,
      maxAds: plan.maxAds
    };
    
    set(state => ({
      stores: state.stores.map(s => 
        s.id === storeId ? { ...s, ...updates } : s
      )
    }));
    
    logger.info('[StoreStore] Store renewed successfully:', { storeId, newExpiresAt: newExpiresAt.toISOString() });
  },

  sendPaymentReminder: async (storeId) => {
    const now = new Date().toISOString();
    
    set(state => ({
      stores: state.stores.map(s => 
        s.id === storeId ? { ...s, lastPaymentReminder: now } : s
      )
    }));
  },

  getStoresByStatus: (status) => {
    const { stores } = get();
    return stores.filter(store => store.status === status);
  },

  canStoreBeReactivated: (storeId) => {
    const { stores } = get();
    const store = stores.find(s => s.id === storeId);
    if (!store) return false;
    
    // Can reactivate if deactivated but not archived
    return store.status === 'deactivated' && !store.archivedAt;
  },

  reactivateStore: async (storeId, planId) => {
    if (!storeId || typeof storeId !== 'string') {
      logger.error('[StoreStore] Invalid storeId for reactivation:', storeId);
      throw new Error('Invalid store ID');
    }
    
    const { canStoreBeReactivated, renewStore } = get();
    
    if (!canStoreBeReactivated(storeId)) {
      logger.error('[StoreStore] Store cannot be reactivated:', storeId);
      throw new Error('Store cannot be reactivated');
    }
    
    logger.info('[StoreStore] Reactivating store:', storeId);
    await renewStore(storeId, planId);
  },

  getExpirationInfo: (storeId) => {
<<<<<<< HEAD
    if (!storeId) {
      logger.error('[StoreStore] No storeId provided to getExpirationInfo');
      return null;
    }
    
    const { stores } = get();
=======
    const { stores, sendExpirationNotification } = get();
>>>>>>> 9bb6e5dd
    const store = stores.find(s => s.id === storeId);
    if (!store) {
      logger.warn('[StoreStore] Store not found for expiration info:', storeId);
      return null;
    }
    
    const now = new Date();
    const expiresAt = new Date(store.expiresAt);
    const gracePeriodEndsAt = store.gracePeriodEndsAt ? new Date(store.gracePeriodEndsAt) : null;
    const deactivatedAt = store.deactivatedAt ? new Date(store.deactivatedAt) : null;
    
    // ✅ Validate dates
    if (isNaN(expiresAt.getTime())) {
      logger.error('[StoreStore] Invalid expiresAt date for store:', { storeId, expiresAt: store.expiresAt });
      return null;
    }
    
    if (gracePeriodEndsAt && isNaN(gracePeriodEndsAt.getTime())) {
      logger.error('[StoreStore] Invalid gracePeriodEndsAt date:', { storeId, gracePeriodEndsAt: store.gracePeriodEndsAt });
      return null;
    }
    
    if (deactivatedAt && isNaN(deactivatedAt.getTime())) {
      logger.error('[StoreStore] Invalid deactivatedAt date:', { storeId, deactivatedAt: store.deactivatedAt });
      return null;
    }
    
    const daysUntilExpiration = Math.ceil((expiresAt.getTime() - now.getTime()) / (1000 * 60 * 60 * 24));
    const daysInGracePeriod = gracePeriodEndsAt ? Math.max(0, Math.ceil((gracePeriodEndsAt.getTime() - now.getTime()) / (1000 * 60 * 60 * 24))) : 0;
    const daysSinceDeactivation = deactivatedAt ? Math.max(0, Math.ceil((now.getTime() - deactivatedAt.getTime()) / (1000 * 60 * 60 * 24))) : 0;
    
    // AUTO-SEND NOTIFICATIONS at 7, 3, 1 days before expiration
    if (store.status === 'active') {
      // Send notification 7 days before
      if (daysUntilExpiration === 7) {
        sendExpirationNotification(storeId, 'warning').catch(err => 
          logger.error('[getExpirationInfo] Failed to send 7-day notification:', err)
        );
      }
      // Send notification 3 days before
      else if (daysUntilExpiration === 3) {
        sendExpirationNotification(storeId, 'warning').catch(err => 
          logger.error('[getExpirationInfo] Failed to send 3-day notification:', err)
        );
      }
      // Send notification 1 day before
      else if (daysUntilExpiration === 1) {
        sendExpirationNotification(storeId, 'warning').catch(err => 
          logger.error('[getExpirationInfo] Failed to send 1-day notification:', err)
        );
      }
    }
    
    // Send grace period notification
    if (store.status === 'grace_period' && daysInGracePeriod > 0 && daysInGracePeriod <= 7) {
      // Send on first day of grace period
      if (daysInGracePeriod === 7) {
        sendExpirationNotification(storeId, 'grace_period').catch(err => 
          logger.error('[getExpirationInfo] Failed to send grace period notification:', err)
        );
      }
    }
    
    // Send deactivation notification
    if (store.status === 'deactivated' && daysSinceDeactivation === 0) {
      sendExpirationNotification(storeId, 'deactivated').catch(err => 
        logger.error('[getExpirationInfo] Failed to send deactivation notification:', err)
      );
    }
    
    let nextAction = '';
    let nextActionDate = '';
    
    switch (store.status) {
      case 'active':
        if (daysUntilExpiration <= 7) {
          nextAction = 'Mağaza tezliklə bitəcək - yeniləyin';
          nextActionDate = expiresAt.toLocaleDateString();
        } else {
          nextAction = 'Mağaza aktiv';
          nextActionDate = expiresAt.toLocaleDateString();
        }
        break;
      case 'grace_period':
        nextAction = 'Güzəşt müddəti bitəcək - yeniləyin';
        nextActionDate = gracePeriodEndsAt?.toLocaleDateString() || '';
        break;
      case 'deactivated':
        if (daysSinceDeactivation < 90) {
          nextAction = 'Reaktiv edin və ya arxivə köçürüləcək';
          const archiveDate = new Date(deactivatedAt!.getTime() + 90 * 24 * 60 * 60 * 1000);
          nextActionDate = archiveDate.toLocaleDateString();
        } else {
          nextAction = 'Arxivə köçürülməli';
          nextActionDate = '';
        }
        break;
      case 'archived':
        nextAction = 'Arxivdə - reaktiv etmək mümkündür';
        nextActionDate = '';
        break;
    }
    
    return {
      status: store.status,
      daysUntilExpiration,
      daysInGracePeriod,
      daysSinceDeactivation,
      canReactivate: store.status === 'deactivated' || store.status === 'archived',
      nextAction,
      nextActionDate
    };
  },

  sendExpirationNotification: async (storeId, type) => {
    if (!storeId) {
      logger.error('[StoreStore] No storeId for notification');
      return;
    }
    
    const { stores } = get();
    const store = stores.find(s => s.id === storeId);
    if (!store) {
      logger.error('[StoreStore] Store not found for notification:', storeId);
      return;
    }
    
<<<<<<< HEAD
    // In a real app, this would send push notifications or emails
    logger.info(`[StoreStore] 📧 Expiration notification sent for store ${store.name}:`, type);
=======
    // Validation: Check notification type
    if (!['warning', 'grace_period', 'deactivated'].includes(type)) {
      logger.error('[StoreStore] Invalid notification type:', type);
      return;
    }
>>>>>>> 9bb6e5dd
    
    // Check if notification was already sent recently (prevent spam)
    if (store.lastPaymentReminder) {
      const lastNotification = new Date(store.lastPaymentReminder);
      const now = new Date();
      const hoursSinceLastNotification = (now.getTime() - lastNotification.getTime()) / (1000 * 60 * 60);
      
      // Don't send same notification within 12 hours
      if (hoursSinceLastNotification < 12) {
        logger.debug('[StoreStore] Notification already sent recently:', { storeId, type, hoursSinceLastNotification });
        return;
      }
    }
    
    // Create notification message
    let messageAz = '';
    let messageRu = '';
    let messageEn = '';
    
    switch (type) {
      case 'warning':
        messageAz = `${store.name} mağazanızın müddəti tezliklə bitir. Xidməti davam etdirmək üçün yeniləyin.`;
        messageRu = `Срок действия вашего магазина ${store.name} скоро истекает. Обновите для продолжения работы.`;
        messageEn = `Your store ${store.name} is expiring soon. Renew to continue service.`;
        break;
      case 'grace_period':
        messageAz = `${store.name} mağazanızın müddəti bitdi. 7 günlük güzəşt müddətiniz var. Yeniləyin və ya mağaza deaktiv ediləcək.`;
        messageRu = `Срок действия вашего магазина ${store.name} истек. У вас есть 7-дневный льготный период. Обновите или магазин будет деактивирован.`;
        messageEn = `Your store ${store.name} has expired. You have a 7-day grace period. Renew or the store will be deactivated.`;
        break;
      case 'deactivated':
        messageAz = `${store.name} mağazanız deaktiv edildi. Reaktiv etmək üçün ödəniş edin.`;
        messageRu = `Ваш магазин ${store.name} деактивирован. Оплатите для реактивации.`;
        messageEn = `Your store ${store.name} has been deactivated. Pay to reactivate.`;
        break;
    }
    
    // Create notification object
    const notification: StoreNotification = {
      id: `notif-exp-${Date.now()}-${Math.random().toString(36).substr(2, 9)}`,
      storeId,
      userId: store.userId,
      listingId: undefined, // No specific listing
      message: {
        az: messageAz,
        ru: messageRu,
        en: messageEn
      },
      createdAt: new Date().toISOString(),
      read: false,
      type: 'expiration' // Add notification type
    };
    
    // Add notification to store
    set(state => ({
      notifications: [...state.notifications, notification],
      stores: state.stores.map(s => 
        s.id === storeId ? { ...s, lastPaymentReminder: new Date().toISOString() } : s
      )
    }));
    
    logger.info('[StoreStore] Expiration notification sent:', { storeId, type, userId: store.userId });
    
    // TODO: In production, send push notification and email
    // await pushNotificationService.send(store.userId, notification);
    // await emailService.send(store.contactInfo.email, notification);
  },

  getExpiredStoreActions: (storeId) => {
    const { stores, canStoreBeReactivated } = get();
    const store = stores.find(s => s.id === storeId);
    if (!store) return {
      canRenew: false,
      canReactivate: false,
      canArchive: false,
      recommendedAction: 'Store not found'
    };
    
    const now = new Date();
    const deactivatedAt = store.deactivatedAt ? new Date(store.deactivatedAt) : null;
    const daysSinceDeactivation = deactivatedAt ? Math.ceil((now.getTime() - deactivatedAt.getTime()) / (1000 * 60 * 60 * 24)) : 0;
    
    let recommendedAction = '';
    
    switch (store.status) {
      case 'active':
        recommendedAction = 'Mağaza aktiv - əlavə əməliyyat tələb olunmur';
        break;
      case 'grace_period':
        recommendedAction = 'Dərhal yeniləyin - güzəşt müddəti bitir';
        break;
      case 'deactivated':
        if (daysSinceDeactivation < 30) {
          recommendedAction = 'Tezliklə reaktiv edin - arxivə köçürülmə riski';
        } else if (daysSinceDeactivation < 90) {
          recommendedAction = 'Son şans - tezliklə reaktiv edin';
        } else {
          recommendedAction = 'Arxivə köçürülməli - reaktivasiya hələ mümkündür';
        }
        break;
      case 'archived':
        recommendedAction = 'Reaktiv edin - bütün məlumatlar qorunub';
        break;
    }
    
    return {
      canRenew: store.status === 'active' || store.status === 'grace_period',
      canReactivate: canStoreBeReactivated(storeId) || store.status === 'archived',
      canArchive: store.status === 'deactivated' && daysSinceDeactivation >= 90,
      recommendedAction
    };
  },

  // Multi-store management functions
  getActiveStoreForUser: (userId) => {
    const { stores, activeStoreId, getAllUserStores } = get();
    
    // If there's an active store ID set, return that store
    if (activeStoreId) {
      const activeStore = stores.find(s => s.id === activeStoreId && s.userId === userId);
      if (activeStore && (activeStore.status === 'active' || activeStore.status === 'grace_period')) {
        return activeStore;
      }
    }
    
    // Otherwise, return the first active store for the user
    const userStores = getAllUserStores(userId);
    return userStores.find(s => s.status === 'active' || s.status === 'grace_period') || userStores[0] || null;
  },

  switchActiveStore: async (userId, storeId) => {
    const { stores } = get();
    const store = stores.find(s => s.id === storeId && s.userId === userId);
    
    if (!store) {
      throw new Error('Store not found or not owned by user');
    }
    
    set({ activeStoreId: storeId });
  },

  getUserStoreSettings: (userId, storeId) => {
    const { userStoreSettings } = get();
    return userStoreSettings[userId]?.[storeId] || {
      notifications: true,
      autoRenewal: false,
      publicProfile: true,
      showContact: true,
      allowMessages: true,
      showRating: true,
      analyticsSharing: false,
      promotionalEmails: true,
      smsNotifications: false,
      weeklyReports: true,
      listingExpirationNotifications: true,
      autoArchiveExpired: true
    };
  },

  updateUserStoreSettings: async (userId, storeId, settings) => {
    try {
      // ✅ VALIDATION START
      
      // 1. Validate userId
      if (!userId || typeof userId !== 'string' || userId.trim().length === 0) {
        logger.error('[updateUserStoreSettings] Invalid userId:', userId);
        throw new Error('Invalid user ID');
      }
      
      // 2. Validate storeId
      if (!storeId || typeof storeId !== 'string' || storeId.trim().length === 0) {
        logger.error('[updateUserStoreSettings] Invalid storeId:', storeId);
        throw new Error('Invalid store ID');
      }
      
      // 3. Validate settings object
      if (!settings || typeof settings !== 'object' || Array.isArray(settings)) {
        logger.error('[updateUserStoreSettings] Invalid settings:', settings);
        throw new Error('Invalid settings object');
      }
      
      if (Object.keys(settings).length === 0) {
        logger.error('[updateUserStoreSettings] Empty settings object');
        throw new Error('No settings provided');
      }
      
      // 4. Check if store exists
      const { stores } = get();
      const store = stores.find(s => s.id === storeId);
      
      if (!store) {
        logger.error('[updateUserStoreSettings] Store not found:', storeId);
        throw new Error('Store not found');
      }
      
      // 5. Check ownership
      if (store.userId !== userId) {
        logger.error('[updateUserStoreSettings] User does not own store:', { userId, storeId, ownerId: store.userId });
        throw new Error('You do not have permission to update settings for this store');
      }
      
      // 6. Validate individual settings
      const validSettingKeys = [
        'notifications',
        'autoRenewal',
        'publicProfile',
        'showContact',
        'allowMessages',
        'showRating',
        'analyticsSharing',
        'promotionalEmails',
        'smsNotifications',
        'weeklyReports',
        'listingExpirationNotifications',
        'autoArchiveExpired'
      ];
      
      for (const [key, value] of Object.entries(settings)) {
        if (!validSettingKeys.includes(key)) {
          logger.warn('[updateUserStoreSettings] Unknown setting key:', key);
          // Don't throw - just warn and ignore unknown keys
          continue;
        }
        
        if (typeof value !== 'boolean') {
          logger.error('[updateUserStoreSettings] Invalid value type for key:', { key, value, type: typeof value });
          throw new Error(`Setting '${key}' must be a boolean value`);
        }
      }
      
      // ✅ VALIDATION END
      
      logger.info('[updateUserStoreSettings] Updating settings:', {
        userId,
        storeId,
        settingsKeys: Object.keys(settings)
      });
      
      set(state => ({
        userStoreSettings: {
          ...state.userStoreSettings,
          [userId]: {
            ...state.userStoreSettings[userId],
            [storeId]: {
              ...state.userStoreSettings[userId]?.[storeId],
              ...settings
            }
          }
        }
      }));
      
      logger.info('[updateUserStoreSettings] Settings updated successfully');
    } catch (error) {
      logger.error('[updateUserStoreSettings] Failed to update settings:', error);
      throw error; // ✅ Re-throw for UI handling
    }
  },

  canUserCreateNewStore: (userId) => {
    const { getAllUserStores } = get();
    const userStores = getAllUserStores(userId);
    
    // Basic users can have 1 store, premium users can have 3, business users can have 10
    const maxStores = 3; // This could be based on user subscription
    return userStores.length < maxStores;
  },

  getUserStoreLimit: (userId) => {
    // This could be based on user subscription level
    return 3; // Basic limit
  },

  getStoreListingConflicts: (storeId) => {
    try {
      const { stores } = get();
      const store = stores.find(s => s.id === storeId);
      if (!store) return [];
      
      const storeExpiresAt = new Date(store.expiresAt);
      
      // Mock data for demonstration - in real app this would check actual listings
      // that have expiration dates longer than the store expiration
      const mockConflicts = [
        {
          listingId: '1',
          title: 'iPhone 15 Pro Max',
          remainingDays: 25
        },
        {
          listingId: '2', 
          title: 'MacBook Air M2',
          remainingDays: 30
        },
        {
          listingId: '3',
          title: 'Samsung Galaxy S24',
          remainingDays: 20
        }
      ];
      
      // Only return conflicts if store is expiring soon (within 30 days)
      const daysUntilStoreExpires = Math.ceil((storeExpiresAt.getTime() - new Date().getTime()) / (1000 * 60 * 60 * 24));
      
      if (daysUntilStoreExpires <= 30) {
        return mockConflicts.filter(conflict => conflict.remainingDays > daysUntilStoreExpires);
      }
      
      return [];
    } catch (error) {
      logger.error('Failed to get store listing conflicts:', error);
      return [];
    }
  }
}));<|MERGE_RESOLUTION|>--- conflicted
+++ resolved
@@ -628,33 +628,6 @@
     set({ isLoading: true, error: null });
     try {
       // ✅ Validate storeId
-<<<<<<< HEAD
-      if (!storeId) {
-        throw new Error('Invalid storeId');
-      }
-      
-      // ✅ Validate updates
-      if (updates.name !== undefined && (!updates.name || !updates.name.trim())) {
-        throw new Error('Store name cannot be empty');
-      }
-      
-      // ✅ Validate email if provided
-      if (updates.contactInfo?.email) {
-        const { validateEmail } = await import('@/utils/inputValidation');
-        if (!validateEmail(updates.contactInfo.email)) {
-          throw new Error('Invalid email format');
-        }
-      }
-      
-      // ✅ Validate website if provided
-      if (updates.contactInfo?.website) {
-        const { validateWebsiteURL } = await import('@/utils/inputValidation');
-        if (!validateWebsiteURL(updates.contactInfo.website)) {
-          throw new Error('Invalid website URL');
-        }
-      }
-      
-=======
       if (!storeId || typeof storeId !== 'string' || storeId.trim().length === 0) {
         logger.error('[StoreStore] Invalid storeId for editStore');
         throw new Error('Invalid store ID');
@@ -749,7 +722,6 @@
       
       logger.info('[StoreStore] Updating store:', storeId);
       
->>>>>>> 9bb6e5dd
       set(state => ({
         stores: state.stores.map(store => 
           store.id === storeId ? { ...store, ...updates } : store
@@ -757,21 +729,11 @@
         isLoading: false
       }));
       
-<<<<<<< HEAD
-      logger.info('[StoreStore] Store edited successfully:', { 
-        storeId,
-        updatedFields: Object.keys(updates)
-      });
-    } catch (error) {
-      logger.error('[StoreStore] Failed to edit store:', error);
-      set({ error: error instanceof Error ? error.message : 'Failed to edit store', isLoading: false });
-=======
       logger.info('[StoreStore] Store updated successfully:', storeId);
     } catch (error) {
       logger.error('[StoreStore] Failed to edit store:', error);
       set({ error: 'Failed to edit store', isLoading: false });
       throw error;
->>>>>>> 9bb6e5dd
     }
   },
 
@@ -1228,16 +1190,12 @@
   },
 
   getExpirationInfo: (storeId) => {
-<<<<<<< HEAD
     if (!storeId) {
       logger.error('[StoreStore] No storeId provided to getExpirationInfo');
       return null;
     }
     
     const { stores } = get();
-=======
-    const { stores, sendExpirationNotification } = get();
->>>>>>> 9bb6e5dd
     const store = stores.find(s => s.id === storeId);
     if (!store) {
       logger.warn('[StoreStore] Store not found for expiration info:', storeId);
@@ -1266,8 +1224,8 @@
     }
     
     const daysUntilExpiration = Math.ceil((expiresAt.getTime() - now.getTime()) / (1000 * 60 * 60 * 24));
-    const daysInGracePeriod = gracePeriodEndsAt ? Math.max(0, Math.ceil((gracePeriodEndsAt.getTime() - now.getTime()) / (1000 * 60 * 60 * 24))) : 0;
-    const daysSinceDeactivation = deactivatedAt ? Math.max(0, Math.ceil((now.getTime() - deactivatedAt.getTime()) / (1000 * 60 * 60 * 24))) : 0;
+    const daysInGracePeriod = gracePeriodEndsAt ? Math.ceil((gracePeriodEndsAt.getTime() - now.getTime()) / (1000 * 60 * 60 * 24)) : 0;
+    const daysSinceDeactivation = deactivatedAt ? Math.ceil((now.getTime() - deactivatedAt.getTime()) / (1000 * 60 * 60 * 24)) : 0;
     
     // AUTO-SEND NOTIFICATIONS at 7, 3, 1 days before expiration
     if (store.status === 'active') {
@@ -1365,16 +1323,11 @@
       return;
     }
     
-<<<<<<< HEAD
-    // In a real app, this would send push notifications or emails
-    logger.info(`[StoreStore] 📧 Expiration notification sent for store ${store.name}:`, type);
-=======
     // Validation: Check notification type
     if (!['warning', 'grace_period', 'deactivated'].includes(type)) {
       logger.error('[StoreStore] Invalid notification type:', type);
       return;
     }
->>>>>>> 9bb6e5dd
     
     // Check if notification was already sent recently (prevent spam)
     if (store.lastPaymentReminder) {
