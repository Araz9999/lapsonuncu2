import React, { useState, useEffect, useRef } from 'react';
import {
  View,
  Text,
  StyleSheet,
  ScrollView,
  TextInput,
  TouchableOpacity,
  KeyboardAvoidingView,
  Platform,
  Dimensions,
  Image,
} from 'react-native';
import { SafeAreaView } from 'react-native-safe-area-context';
import { Stack, useRouter } from 'expo-router';
import { useUserStore } from '@/store/userStore';
import { useSupportStore } from '@/store/supportStore';
import { useLanguageStore } from '@/store/languageStore';
import { useThemeStore } from '@/store/themeStore';
import { getColors } from '@/constants/colors';
import {
  Send,
  Paperclip,
  Clock,
  CheckCircle2,
  RefreshCw,
} from 'lucide-react-native';
import FileAttachmentPicker, { FileAttachment } from '@/components/FileAttachmentPicker';

const { width } = Dimensions.get('window');

export default function LiveChatScreen() {
  const router = useRouter();
  const { currentUser } = useUserStore();
  const { language } = useLanguageStore();
  const { themeMode, colorTheme } = useThemeStore();
  const { 
    liveChats, 
    operators, 
    sendMessage, 
    setTyping, 
    markMessagesAsRead,
    startLiveChat,
    categories
  } = useSupportStore();
  const colors = getColors(themeMode, colorTheme);

  const [message, setMessage] = useState<string>('');
  const [showStartForm, setShowStartForm] = useState<boolean>(true);
  const [selectedCategory, setSelectedCategory] = useState<string>('');
  const [subject, setSubject] = useState<string>('');
  const [priority, setPriority] = useState<'low' | 'medium' | 'high' | 'urgent'>('medium');
  const [currentChatId, setCurrentChatId] = useState<string | undefined>(undefined);
  const [typingTimeout, setTypingTimeout] = useState<ReturnType<typeof setTimeout> | null>(null);
  const [shouldScrollToEnd, setShouldScrollToEnd] = useState<boolean>(true);
  const [isScrolling, setIsScrolling] = useState<boolean>(false);
  const [attachments, setAttachments] = useState<FileAttachment[]>([]);
  const [showAttachments, setShowAttachments] = useState<boolean>(false);
  
  const scrollViewRef = useRef<ScrollView>(null);

  const currentChat = currentChatId ? liveChats.find(chat => chat.id === currentChatId) : undefined;
  const operator = currentChat?.operatorId ? operators.find(op => op.id === currentChat.operatorId) : undefined;

  // Check if user has an active chat
  useEffect(() => {
    if (currentUser) {
      const userActiveChat = liveChats.find(chat => 
        chat.userId === currentUser.id && chat.status !== 'closed'
      );
      if (userActiveChat) {
        setCurrentChatId(userActiveChat.id);
        setShowStartForm(false);
      }
    }
  }, [currentUser, liveChats]);

  useEffect(() => {
    if (currentChat && currentUser) {
      markMessagesAsRead(currentChat.id, currentUser.id);
    }
  }, [currentChat, currentUser, markMessagesAsRead]);

  useEffect(() => {
    if (currentChat?.messages.length && shouldScrollToEnd && !isScrolling) {
      setTimeout(() => {
        scrollViewRef.current?.scrollToEnd({ animated: false });
      }, 100);
    }
  }, [currentChat?.messages.length, shouldScrollToEnd, isScrolling]);

  useEffect(() => {
    return () => {};
  }, []);

  const handleStartChat = () => {
    if (!currentUser) {
      console.log('[LiveChat] Cannot start chat: user not logged in');
      return;
    }
    if (!selectedCategory || !subject.trim()) return;

    const newChatId = startLiveChat(
      currentUser.id,
      subject.trim(),
      selectedCategory,
      priority
    );
    
    setCurrentChatId(newChatId);
    setShowStartForm(false);
    setSelectedCategory('');
    setSubject('');
    setPriority('medium');
  };

  const handleSendMessage = () => {
    if ((!message.trim() && attachments.length === 0) || !currentChatId || !currentUser) return;

    const attachmentUrls = attachments.map(att => att.uri);
    const messageText = message.trim() || (attachments.length > 0 ? `📎 ${attachments.length} fayl göndərildi` : '');
    
    sendMessage(
      currentChatId, 
      currentUser.id, 
      'user', 
      messageText, 
      attachmentUrls.length > 0 ? attachmentUrls : undefined
    );
    
    setMessage('');
    setAttachments([]);
    setShowAttachments(false);
    
    setTimeout(() => {
      scrollViewRef.current?.scrollToEnd({ animated: false });
    }, 100);
    
    if (typingTimeout) {
      clearTimeout(typingTimeout);
    }
    setTyping(currentChatId, 'user', false);
  };

  const handleTyping = (text: string) => {
    setMessage(text);
    
    if (!currentChatId) return;
    
    setTyping(currentChatId, 'user', true);
    
    if (typingTimeout) {
      clearTimeout(typingTimeout);
    }
    
    const timeout: ReturnType<typeof setTimeout> = setTimeout(() => {
      setTyping(currentChatId, 'user', false);
    }, 2000);
    
    setTypingTimeout(timeout);
  };

  const formatTime = (date: Date) => {
    return date.toLocaleTimeString('az-AZ', { 
      hour: '2-digit', 
      minute: '2-digit' 
    });
  };

  const MessageBubble = ({ msg }: { msg: any }) => {
    const isUser = msg.senderType === 'user';
    const isSystem = msg.senderType === 'system';
    const isOperator = msg.senderType === 'operator';

    if (isSystem) {
      return (
        <View style={styles.systemMessage}>
          <Text style={[styles.systemMessageText, { color: colors.textSecondary }]}>
            {msg.message}
          </Text>
          <Text style={[styles.messageTime, { color: colors.textSecondary }]}>
            {formatTime(msg.timestamp)}
          </Text>
        </View>
      );
    }

    return (
      <View style={[
        styles.messageBubble,
        isUser ? styles.userMessage : styles.operatorMessage
      ]}>
        {isOperator && operator && (
          <View style={styles.operatorInfo}>
            <Image 
              source={{ uri: operator.avatar || 'https://via.placeholder.com/30' }}
              style={styles.operatorAvatar}
            />
            <Text style={[styles.operatorName, { color: colors.textSecondary }]}>
              {operator.name}
            </Text>
          </View>
        )}
        
        <View style={[
          styles.messageContent,
          {
            backgroundColor: isUser ? colors.primary : colors.card,
            alignSelf: isUser ? 'flex-end' : 'flex-start'
          }
        ]}>
          <Text style={[
            styles.messageText,
            { color: isUser ? '#fff' : colors.text }
          ]}>
            {msg.message}
          </Text>
          
          {msg.attachments && msg.attachments.length > 0 && (
            <View style={styles.attachmentsContainer}>
              {msg.attachments.map((attachment: string, index: number) => {
                const isImage = attachment.toLowerCase().includes('.jpg') || 
                               attachment.toLowerCase().includes('.jpeg') || 
                               attachment.toLowerCase().includes('.png') || 
                               attachment.toLowerCase().includes('.gif') ||
                               attachment.startsWith('file://') ||
                               attachment.startsWith('content://') ||
                               attachment.startsWith('ph://');
                
                return (
                  <TouchableOpacity
                    key={index}
                    style={[
                      styles.attachmentPreview,
                      { backgroundColor: isUser ? 'rgba(255,255,255,0.2)' : colors.border }
                    ]}
                  >
                    {isImage ? (
                      <Image 
                        source={{ uri: attachment }} 
                        style={styles.attachmentImage}
                        resizeMode="cover"
                      />
                    ) : (
                      <View style={styles.documentPreview}>
                        <Text style={[styles.documentText, { color: isUser ? '#fff' : colors.text }]}>📄</Text>
                        <Text style={[styles.documentName, { color: isUser ? 'rgba(255,255,255,0.8)' : colors.textSecondary }]} numberOfLines={1}>
                          {attachment.split('/').pop() || 'Sənəd'}
                        </Text>
                      </View>
                    )}
                  </TouchableOpacity>
                );
              })}
            </View>
          )}
          
          <View style={styles.messageFooter}>
            <Text style={[
              styles.messageTime,
              { color: isUser ? 'rgba(255,255,255,0.7)' : colors.textSecondary }
            ]}>
              {formatTime(msg.timestamp)}
            </Text>
            {isUser && (
              <View style={styles.messageStatus}>
                {msg.isRead ? (
                  <CheckCircle2 size={12} color="rgba(255,255,255,0.7)" />
                ) : (
                  <Clock size={12} color="rgba(255,255,255,0.7)" />
                )}
              </View>
            )}
          </View>
        </View>
      </View>
    );
  };

  const StartChatForm = () => (
    <KeyboardAvoidingView
<<<<<<< HEAD
      behavior={Platform.OS === 'ios' ? 'padding' : undefined}
      keyboardVerticalOffset={Platform.OS === 'ios' ? 64 : 0}
      style={styles.startForm}
    >
=======
      behavior={Platform.OS === 'ios' ? 'padding' : 'height'}
      keyboardVerticalOffset={Platform.OS === 'ios' ? 64 : 0}
      style={{ flex: 1 }}
    >
    <View style={styles.startForm}>
>>>>>>> 29733a02
      <Text style={[styles.startTitle, { color: colors.text }]}>
        {language === 'az' ? 'Canlı Dəstək' : 'Живая поддержка'}
      </Text>
      <Text style={[styles.startSubtitle, { color: colors.textSecondary }]}>
        {language === 'az' 
          ? 'Operatorumuzla birbaşa əlaqə saxlayın'
          : 'Свяжитесь напрямую с нашим оператором'
        }
      </Text>

      <View style={styles.formSection}>
        <Text style={[styles.formLabel, { color: colors.text }]}>
          {language === 'az' ? 'Kateqoriya' : 'Категория'}
        </Text>
        <ScrollView horizontal showsHorizontalScrollIndicator={false}>
          <View style={styles.categoryRow}>
            {categories.slice(0, 3).map((category) => (
              <TouchableOpacity
                key={category.id}
                style={[
                  styles.categoryChip,
                  {
                    backgroundColor: selectedCategory === category.id ? colors.primary : colors.card,
                    borderColor: colors.border
                  }
                ]}
                onPress={() => setSelectedCategory(category.id)}
              >
                <Text style={[
                  styles.categoryChipText,
                  { 
                    color: selectedCategory === category.id ? '#fff' : colors.text 
                  }
                ]}>
                  {language === 'az' ? category.name : category.nameRu}
                </Text>
              </TouchableOpacity>
            ))}
          </View>
        </ScrollView>
      </View>

      <View style={styles.formSection}>
        <Text style={[styles.formLabel, { color: colors.text }]}>
          {language === 'az' ? 'Mövzu' : 'Тема'}
        </Text>
        <TextInput
          style={[
            styles.subjectInput,
            {
              backgroundColor: colors.card,
              color: colors.text,
              borderColor: colors.border
            }
          ]}
          placeholder={language === 'az' ? 'Probleminizi qısaca yazın' : 'Кратко опишите проблему'}
          placeholderTextColor={colors.textSecondary}
          value={subject}
          onChangeText={setSubject}
          maxLength={100}
          multiline={false}
          textAlignVertical="center"
        />
      </View>

      <TouchableOpacity
        style={[
          styles.startButton,
          {
            backgroundColor: colors.primary,
            opacity: (!selectedCategory || !subject.trim()) ? 0.5 : 1
          }
        ]}
        onPress={handleStartChat}
        disabled={!selectedCategory || !subject.trim()}
      >
        <Text style={styles.startButtonText}>
          {language === 'az' ? 'Söhbət Başlat' : 'Начать чат'}
        </Text>
      </TouchableOpacity>
<<<<<<< HEAD
=======
    </View>
>>>>>>> 29733a02
    </KeyboardAvoidingView>
  );

  if (!currentUser) {
    return (
      <SafeAreaView style={[styles.container, { backgroundColor: colors.background }]}>
        <Stack.Screen 
          options={{ 
            title: language === 'az' ? 'Canlı Dəstək' : 'Живая поддержка',
            headerStyle: { backgroundColor: colors.card },
            headerTintColor: colors.text,
          }} 
        />
        <View style={styles.centerContainer}>
          <Text style={[styles.errorText, { color: colors.text }]}>
            {language === 'az' ? 'Daxil olun' : 'Войдите в систему'}
          </Text>
        </View>
      </SafeAreaView>
    );
  }

  return (
    <SafeAreaView style={[styles.container, { backgroundColor: colors.background }]} edges={['top']}>
      <Stack.Screen 
        options={{ 
          title: language === 'az' ? 'Canlı Dəstək' : 'Живая поддержка',
          headerStyle: { backgroundColor: colors.card },
          headerTintColor: colors.text,
        }} 
      />
      {showStartForm ? (
        <StartChatForm />
      ) : currentChat ? (
        <View style={styles.chatContent}>
          <ScrollView
            ref={scrollViewRef}
            style={styles.messagesContainer}
            showsVerticalScrollIndicator={false}
            keyboardShouldPersistTaps="handled"
            keyboardDismissMode="on-drag"
            contentContainerStyle={{ flexGrow: 1, paddingBottom: 20 }}
            onContentSizeChange={() => {
              if (shouldScrollToEnd && !isScrolling) {
                scrollViewRef.current?.scrollToEnd({ animated: false });
              }
            }}
            onScrollBeginDrag={() => {
              setIsScrolling(true);
              setShouldScrollToEnd(false);
            }}
            onScrollEndDrag={() => {
              setIsScrolling(false);
            }}
            onMomentumScrollEnd={(event) => {
              const { contentOffset, contentSize, layoutMeasurement } = event.nativeEvent;
              const isAtBottom = contentOffset.y + layoutMeasurement.height >= contentSize.height - 50;
              setShouldScrollToEnd(isAtBottom);
              setIsScrolling(false);
            }}
          >
            {currentChat.messages.map((msg) => (
              <MessageBubble key={msg.id} msg={msg} />
            ))}
            
            {currentChat.operatorTyping && (
              <View style={styles.typingIndicator}>
                <View style={[styles.typingBubble, { backgroundColor: colors.card }]}>
                  <View style={styles.typingDots}>
                    <View style={[styles.typingDot, { backgroundColor: colors.textSecondary }]} />
                    <View style={[styles.typingDot, { backgroundColor: colors.textSecondary }]} />
                    <View style={[styles.typingDot, { backgroundColor: colors.textSecondary }]} />
                  </View>
                </View>
              </View>
            )}
          </ScrollView>

          {currentChat.status !== 'closed' ? (
            <KeyboardAvoidingView
              behavior={Platform.OS === 'ios' ? 'padding' : undefined}
              keyboardVerticalOffset={Platform.OS === 'ios' ? 64 : 0}
              style={styles.inputSection}
            >
              {showAttachments && (
                <View style={[styles.attachmentsSection, { backgroundColor: colors.card }]}>
                  <FileAttachmentPicker
                    attachments={attachments}
                    onAttachmentsChange={(newAttachments) => {
                      setAttachments(newAttachments);
                    }}
                    maxFiles={3}
                  />
                </View>
              )}
              
              <View style={[
                styles.inputContainer, 
                { 
                  backgroundColor: colors.card
                }
              ]}>
                <TouchableOpacity
                  style={[
                    styles.attachButton,
                    {
                      backgroundColor: showAttachments ? colors.primary : colors.background,
                      borderColor: colors.border
                    }
                  ]}
                  onPress={() => setShowAttachments(!showAttachments)}
                >
                  <Paperclip size={18} color={showAttachments ? '#fff' : colors.textSecondary} />
                </TouchableOpacity>
                
                <TextInput
                  testID="livechat-input"
                  style={[
                    styles.messageInput,
                    {
                      backgroundColor: colors.background,
                      color: colors.text,
                      borderColor: colors.border,
                    }
                  ]}
                  placeholder={language === 'az' ? 'Mesajınızı yazın...' : 'Напишите сообщение...'}
                  placeholderTextColor={colors.textSecondary}
                  value={message}
                  onChangeText={handleTyping}
                  multiline
                  blurOnSubmit={false}
                  autoCorrect
                  autoCapitalize="sentences"
                  keyboardAppearance={Platform.OS === 'ios' ? (themeMode === 'dark' ? 'dark' : 'light') : 'default'}
                  maxLength={1000}
                  textAlignVertical="center"
                />
                
                <TouchableOpacity
                  testID="livechat-send"
                  style={[
                    styles.sendButton,
                    {
                      backgroundColor: (message.trim() || attachments.length > 0) ? colors.primary : colors.border
                    }
                  ]}
                  onPress={handleSendMessage}
                  disabled={!message.trim() && attachments.length === 0}
                  accessibilityRole="button"
                  accessibilityLabel={language === 'az' ? 'Mesajı göndər' : 'Отправить сообщение'}
                >
                  <Send size={18} color={(message.trim() || attachments.length > 0) ? '#fff' : colors.textSecondary} />
                </TouchableOpacity>
              </View>
            </KeyboardAvoidingView>
          ) : (
            <View style={[styles.closedChatContainer, { backgroundColor: colors.card }]}>
              <Text style={[styles.closedChatText, { color: colors.textSecondary }]}>
                {language === 'az' 
                  ? 'Bu söhbət bağlanıb.'
                  : 'Этот чат закрыт.'
                }
              </Text>
              <TouchableOpacity
                style={[styles.reopenButton, { backgroundColor: colors.primary }]}
                onPress={() => router.back()}
              >
                <RefreshCw size={16} color="#fff" />
                <Text style={styles.reopenButtonText}>
                  {language === 'az' ? 'Geri' : 'Назад'}
                </Text>
              </TouchableOpacity>
            </View>
          )}
        </View>
      ) : (
        <View style={styles.centerContainer}>
          <Text style={[styles.errorText, { color: colors.textSecondary }]}>
            {language === 'az' ? 'Söhbət tapılmadı' : 'Чат не найден'}
          </Text>
        </View>
      )}
    </SafeAreaView>
  );
}

const styles = StyleSheet.create({
  container: {
    flex: 1,
  },
  centerContainer: {
    flex: 1,
    justifyContent: 'center',
    alignItems: 'center',
    padding: 20,
  },
  errorText: {
    fontSize: 16,
    textAlign: 'center',
  },
  chatContent: {
    flex: 1,
  },
  messagesContainer: {
    flex: 1,
    padding: 16,
  },
  messageBubble: {
    marginBottom: 16,
  },
  userMessage: {
    alignItems: 'flex-end',
  },
  operatorMessage: {
    alignItems: 'flex-start',
  },
  systemMessage: {
    alignItems: 'center',
    marginVertical: 8,
  },
  systemMessageText: {
    fontSize: 14,
    textAlign: 'center',
    fontStyle: 'italic',
    marginBottom: 4,
  },
  operatorInfo: {
    flexDirection: 'row',
    alignItems: 'center',
    marginBottom: 4,
  },
  operatorAvatar: {
    width: 24,
    height: 24,
    borderRadius: 12,
    marginRight: 8,
  },
  operatorName: {
    fontSize: 12,
    fontWeight: '500',
  },
  messageContent: {
    maxWidth: width * 0.75,
    borderRadius: 16,
    padding: 12,
  },
  messageText: {
    fontSize: 16,
    lineHeight: 22,
    marginBottom: 4,
  },
  messageFooter: {
    flexDirection: 'row',
    alignItems: 'center',
    justifyContent: 'space-between',
  },
  messageTime: {
    fontSize: 11,
  },
  messageStatus: {
    marginLeft: 4,
  },
  typingIndicator: {
    alignItems: 'flex-start',
    marginBottom: 16,
  },
  typingBubble: {
    borderRadius: 16,
    padding: 12,
    minWidth: 60,
  },
  typingDots: {
    flexDirection: 'row',
    alignItems: 'center',
  },
  typingDot: {
    width: 6,
    height: 6,
    borderRadius: 3,
    marginRight: 4,
  },
  inputSection: {
    backgroundColor: 'transparent',
  },
  inputContainer: {
    flexDirection: 'row',
    alignItems: 'center',
    padding: 16,
    paddingBottom: Platform.OS === 'ios' ? 34 : 16,
    borderTopWidth: 1,
    borderTopColor: 'rgba(0,0,0,0.1)',
  },
  messageInput: {
    flex: 1,
    borderWidth: 1,
    borderRadius: 20,
    paddingHorizontal: 16,
    paddingTop: 12,
    paddingBottom: 12,
    fontSize: 16,
    maxHeight: 100,
    minHeight: 44,
    marginRight: 12,
  },
  attachButton: {
    width: 44,
    height: 44,
    borderRadius: 22,
    justifyContent: 'center',
    alignItems: 'center',
    borderWidth: 1,
    marginRight: 8,
  },
  sendButton: {
    width: 44,
    height: 44,
    borderRadius: 22,
    justifyContent: 'center',
    alignItems: 'center',
  },
  attachmentsSection: {
    padding: 16,
    borderTopWidth: 1,
    borderTopColor: 'rgba(0,0,0,0.1)',
  },
  attachmentsContainer: {
    flexDirection: 'row',
    flexWrap: 'wrap',
    marginTop: 8,
  },
  attachmentPreview: {
    borderRadius: 8,
    overflow: 'hidden',
    marginRight: 8,
    marginBottom: 8,
  },
  attachmentImage: {
    width: 60,
    height: 60,
  },
  documentPreview: {
    width: 60,
    height: 60,
    justifyContent: 'center',
    alignItems: 'center',
    padding: 4,
  },
  documentText: {
    fontSize: 20,
    marginBottom: 2,
  },
  documentName: {
    fontSize: 8,
    textAlign: 'center',
  },
  closedChatContainer: {
    padding: 16,
    alignItems: 'center',
    borderTopWidth: 1,
    borderTopColor: 'rgba(0,0,0,0.1)',
  },
  closedChatText: {
    fontSize: 14,
    textAlign: 'center',
    marginBottom: 12,
  },
  reopenButton: {
    flexDirection: 'row',
    alignItems: 'center',
    paddingHorizontal: 16,
    paddingVertical: 8,
    borderRadius: 20,
  },
  reopenButtonText: {
    color: '#fff',
    fontSize: 14,
    fontWeight: '600',
    marginLeft: 6,
  },
  startForm: {
    padding: 20,
    flex: 1,
  },
  startTitle: {
    fontSize: 24,
    fontWeight: 'bold',
    textAlign: 'center',
    marginBottom: 8,
  },
  startSubtitle: {
    fontSize: 16,
    textAlign: 'center',
    marginBottom: 32,
  },
  formSection: {
    marginBottom: 24,
  },
  formLabel: {
    fontSize: 16,
    fontWeight: '600',
    marginBottom: 12,
  },
  categoryRow: {
    flexDirection: 'row',
    paddingHorizontal: 4,
  },
  categoryChip: {
    paddingHorizontal: 16,
    paddingVertical: 8,
    borderRadius: 20,
    borderWidth: 1,
    marginRight: 8,
  },
  categoryChipText: {
    fontSize: 14,
    fontWeight: '500',
  },
  subjectInput: {
    borderWidth: 1,
    borderRadius: 12,
    padding: 16,
    fontSize: 16,
    height: 50,
  },
  startButton: {
    flexDirection: 'row',
    alignItems: 'center',
    justifyContent: 'center',
    padding: 16,
    borderRadius: 12,
    marginTop: 'auto',
  },
  startButtonText: {
    color: '#fff',
    fontSize: 16,
    fontWeight: '600',
  },
});<|MERGE_RESOLUTION|>--- conflicted
+++ resolved
@@ -279,18 +279,18 @@
 
   const StartChatForm = () => (
     <KeyboardAvoidingView
-<<<<<<< HEAD
+< cursor/animate-message-box-on-typing-b977
       behavior={Platform.OS === 'ios' ? 'padding' : undefined}
       keyboardVerticalOffset={Platform.OS === 'ios' ? 64 : 0}
       style={styles.startForm}
     >
-=======
+
       behavior={Platform.OS === 'ios' ? 'padding' : 'height'}
       keyboardVerticalOffset={Platform.OS === 'ios' ? 64 : 0}
       style={{ flex: 1 }}
     >
     <View style={styles.startForm}>
->>>>>>> 29733a02
+> main
       <Text style={[styles.startTitle, { color: colors.text }]}>
         {language === 'az' ? 'Canlı Dəstək' : 'Живая поддержка'}
       </Text>
@@ -371,10 +371,10 @@
           {language === 'az' ? 'Söhbət Başlat' : 'Начать чат'}
         </Text>
       </TouchableOpacity>
-<<<<<<< HEAD
-=======
+< cursor/animate-message-box-on-typing-b977
+
     </View>
->>>>>>> 29733a02
+> main
     </KeyboardAvoidingView>
   );
 
