import React, { useState } from 'react';
import {
  View,
  Text,
  StyleSheet,
  ScrollView,
  TouchableOpacity,
  TextInput,
  Alert,
  Switch,
} from 'react-native';
import { SafeAreaView } from 'react-native-safe-area-context';
import { Stack, useRouter } from 'expo-router';
import { Zap, Calendar, Target, Package, Heart } from 'lucide-react-native';
import { useDiscountStore } from '@/store/discountStore';
import { useStoreStore } from '@/store/storeStore';
import { useUserStore } from '@/store/userStore';
import { useListingStore } from '@/store/listingStore';

export default function CreateCampaignScreen() {
  const router = useRouter();
  const { addCampaign } = useDiscountStore();
  const { getActiveStoreForUser } = useStoreStore();
  const { currentUser } = useUserStore();
  const { listings } = useListingStore();
  
  const currentStore = currentUser ? getActiveStoreForUser(currentUser.id) : null;
  
  const [formData, setFormData] = useState({
    title: '',
    description: '',
    type: 'flash_sale' as 'flash_sale' | 'seasonal' | 'clearance' | 'bundle' | 'loyalty',
    startDate: new Date(),
    endDate: new Date(Date.now() + 7 * 24 * 60 * 60 * 1000),
    targetAudience: 'all' as 'all' | 'new_customers' | 'returning_customers',
    priority: 1,
    isActive: true,
  });
  
  const [selectedListings, setSelectedListings] = useState<string[]>([]);
  
  if (!currentStore) {
    return (
      <SafeAreaView style={styles.container}>
        <Stack.Screen options={{ title: 'Kampaniya Yarat' }} />
        <View style={styles.emptyContainer}>
          <Text style={styles.emptyText}>Mağaza seçilməyib</Text>
        </View>
      </SafeAreaView>
    );
  }
  
  const storeListings = listings.filter(l => l.storeId === currentStore.id && !l.deletedAt);
  
  const handleSubmit = () => {
    if (!formData.title.trim()) {
      Alert.alert('Xəta', 'Kampaniya başlığı daxil edin');
      return;
    }
    
    if (selectedListings.length === 0) {
      Alert.alert('Xəta', 'Ən azı bir məhsul seçin');
      return;
    }
    
    addCampaign({
      storeId: currentStore.id,
      title: formData.title.trim(),
      description: formData.description.trim(),
      type: formData.type,
      featuredListings: selectedListings,
      startDate: formData.startDate,
      endDate: formData.endDate,
      targetAudience: formData.targetAudience,
      priority: formData.priority,
      isActive: formData.isActive,
      analytics: {
        views: 0,
        clicks: 0,
        conversions: 0,
        revenue: 0,
      },
    });
    
    Alert.alert('Uğurlu', 'Kampaniya yaradıldı', [
      { text: 'OK', onPress: () => router.back() }
    ]);
  };
  
  const toggleListingSelection = (listingId: string) => {
    setSelectedListings(prev => 
      prev.includes(listingId) 
        ? prev.filter(id => id !== listingId)
        : [...prev, listingId]
    );
  };
  
  const selectAllListings = () => {
    if (selectedListings.length === storeListings.length) {
      setSelectedListings([]);
    } else {
      setSelectedListings(storeListings.map(l => l.id));
    }
  };

  const getCampaignTypeIcon = (type: string) => {
    switch (type) {
      case 'flash_sale': return <Zap size={20} />;
      case 'seasonal': return <Calendar size={20} />;
      case 'clearance': return <Package size={20} />;
      case 'bundle': return <Package size={20} />;
      case 'loyalty': return <Heart size={20} />;
      default: return <Target size={20} />;
    }
  };

  return (
    <SafeAreaView style={styles.container}>
      <Stack.Screen 
        options={{ 
          title: 'Kampaniya Yarat',
          headerRight: () => (
            <TouchableOpacity style={styles.saveButton} onPress={handleSubmit}>
              <Text style={styles.saveButtonText}>Yadda saxla</Text>
            </TouchableOpacity>
          ),
        }} 
      />
      
      <ScrollView style={styles.content} showsVerticalScrollIndicator={false}>
        <View style={styles.section}>
          <Text style={styles.sectionTitle}>Əsas Məlumatlar</Text>
          
          <View style={styles.inputGroup}>
            <Text style={styles.label}>Kampaniya Başlığı *</Text>
            <TextInput
              style={styles.input}
              value={formData.title}
              onChangeText={(text) => setFormData(prev => ({ ...prev, title: text }))}
              placeholder="Məsələn: Yay Sürətli Satışı"
              placeholderTextColor="#9CA3AF"
            />
          </View>
          
          <View style={styles.inputGroup}>
            <Text style={styles.label}>Açıqlama</Text>
            <TextInput
              style={[styles.input, styles.textArea]}
              value={formData.description}
              onChangeText={(text) => setFormData(prev => ({ ...prev, description: text }))}
              placeholder="Kampaniya haqqında ətraflı məlumat"
              placeholderTextColor="#9CA3AF"
              multiline
              numberOfLines={3}
            />
          </View>
        </View>
        
        <View style={styles.section}>
          <Text style={styles.sectionTitle}>Kampaniya Növü</Text>
          
          <View style={styles.typeGrid}>
            {[
              { key: 'flash_sale', label: 'Sürətli Satış', icon: 'flash_sale' },
              { key: 'seasonal', label: 'Mövsümi', icon: 'seasonal' },
              { key: 'clearance', label: 'Təmizlik', icon: 'clearance' },
              { key: 'bundle', label: 'Paket', icon: 'bundle' },
              { key: 'loyalty', label: 'Sadiqlik', icon: 'loyalty' },
            ].map((type) => (
              <TouchableOpacity
                key={type.key}
                style={[styles.typeButton, formData.type === type.key && styles.activeTypeButton]}
                onPress={() => setFormData(prev => ({ ...prev, type: type.key as any }))}
              >
                <View style={[styles.typeIcon, formData.type === type.key && styles.activeTypeIcon]}>
                  {React.cloneElement(getCampaignTypeIcon(type.icon), {
                    color: formData.type === type.key ? '#FFFFFF' : '#6B7280'
                  })}
                </View>
                <Text style={[styles.typeButtonText, formData.type === type.key && styles.activeTypeButtonText]}>
                  {type.label}
                </Text>
              </TouchableOpacity>
            ))}
          </View>
        </View>
        
        <View style={styles.section}>
          <Text style={styles.sectionTitle}>Hədəf Auditoriya</Text>
          
          <View style={styles.audienceContainer}>
            {[
              { key: 'all', label: 'Bütün Müştərilər' },
              { key: 'new_customers', label: 'Yeni Müştərilər' },
              { key: 'returning_customers', label: 'Daimi Müştərilər' },
            ].map((audience) => (
              <TouchableOpacity
                key={audience.key}
                style={[styles.audienceButton, formData.targetAudience === audience.key && styles.activeAudienceButton]}
                onPress={() => setFormData(prev => ({ ...prev, targetAudience: audience.key as any }))}
              >
                <Text style={[styles.audienceButtonText, formData.targetAudience === audience.key && styles.activeAudienceButtonText]}>
                  {audience.label}
                </Text>
              </TouchableOpacity>
            ))}
          </View>
        </View>
        
        <View style={styles.section}>
          <Text style={styles.sectionTitle}>Seçilmiş Məhsullar</Text>
          
          <TouchableOpacity style={styles.selectAllButton} onPress={selectAllListings}>
            <Text style={styles.selectAllButtonText}>
              {selectedListings.length === storeListings.length ? 'Hamısını Ləğv et' : 'Hamısını Seç'}
            </Text>
          </TouchableOpacity>
          
          {storeListings.map((listing) => (
            <TouchableOpacity
              key={listing.id}
              style={[styles.listingItem, selectedListings.includes(listing.id) && styles.selectedListingItem]}
              onPress={() => toggleListingSelection(listing.id)}
            >
              <View style={styles.listingInfo}>
                <Text style={styles.listingTitle}>{typeof listing.title === 'string' ? listing.title : listing.title.az}</Text>
                <Text style={styles.listingPrice}>{listing.price} AZN</Text>
              </View>
              <View style={[styles.checkbox, selectedListings.includes(listing.id) && styles.checkedCheckbox]}>
                {selectedListings.includes(listing.id) && (
                  <Text style={styles.checkmark}>✓</Text>
                )}
              </View>
            </TouchableOpacity>
          ))}
        </View>
        
        <View style={styles.section}>
          <Text style={styles.sectionTitle}>Əlavə Parametrlər</Text>
          
          <View style={styles.inputGroup}>
            <Text style={styles.label}>Prioritet (1-10)</Text>
            <TextInput
              style={styles.input}
              value={formData.priority.toString()}
              onChangeText={(text) => {
                const priority = parseInt(text) || 1;
                setFormData(prev => ({ ...prev, priority: Math.min(10, Math.max(1, priority)) }));
              }}
              placeholder="1"
              placeholderTextColor="#9CA3AF"
              keyboardType="numeric"
            />
            <Text style={styles.helperText}>Yüksək prioritet kampaniyalar daha çox göstərilir</Text>
          </View>
          
          <View style={styles.switchRow}>
            <Text style={styles.label}>Dərhal Aktivləşdir</Text>
            <Switch
              value={formData.isActive}
              onValueChange={(value) => setFormData(prev => ({ ...prev, isActive: value }))}
              trackColor={{ false: '#E5E7EB', true: '#10B981' }}
              thumbColor={formData.isActive ? '#FFFFFF' : '#9CA3AF'}
            />
          </View>
        </View>
      </ScrollView>
    </SafeAreaView>
  );
}

const styles = StyleSheet.create({
  container: {
    flex: 1,
    backgroundColor: '#F9FAFB',
  },
  content: {
    flex: 1,
    padding: 16,
  },
  section: {
    backgroundColor: '#FFFFFF',
    borderRadius: 12,
    padding: 16,
    marginBottom: 16,
    shadowColor: '#000',
    shadowOffset: { width: 0, height: 2 },
    shadowOpacity: 0.1,
    shadowRadius: 4,
    elevation: 3,
  },
  sectionTitle: {
    fontSize: 18,
    fontWeight: '600',
    color: '#111827',
    marginBottom: 16,
  },
  inputGroup: {
    marginBottom: 16,
  },
  label: {
    fontSize: 14,
    fontWeight: '500',
    color: '#374151',
    marginBottom: 8,
  },
  input: {
    borderWidth: 1,
    borderColor: '#D1D5DB',
    borderRadius: 8,
    paddingHorizontal: 12,
    paddingVertical: 10,
    fontSize: 16,
    color: '#111827',
    backgroundColor: '#FFFFFF',
  },
  textArea: {
    height: 80,
    textAlignVertical: 'top',
  },
  helperText: {
    fontSize: 12,
    color: '#6B7280',
    marginTop: 4,
  },
  typeGrid: {
    flexDirection: 'row',
    flexWrap: 'wrap',
    gap: 12,
    marginBottom: 16,
  },
  typeButton: {
    width: '48%',
    alignItems: 'center',
    paddingVertical: 16,
    paddingHorizontal: 12,
    borderRadius: 12,
    borderWidth: 1,
    borderColor: '#D1D5DB',
    backgroundColor: '#FFFFFF',
  },
  activeTypeButton: {
    backgroundColor: '#007AFF',
    borderColor: '#007AFF',
  },
  typeIcon: {
    marginBottom: 8,
<<<<<<< HEAD
=======
  },
  activeTypeIcon: {
>>>>>>> a6283093
  },
  activeTypeIcon: {},
  typeButtonText: {
    fontSize: 14,
    fontWeight: '500',
    color: '#6B7280',
    textAlign: 'center',
  },
  activeTypeButtonText: {
    color: '#FFFFFF',
  },
  audienceContainer: {
    gap: 8,
    marginBottom: 16,
  },
  audienceButton: {
    paddingVertical: 12,
    paddingHorizontal: 16,
    borderRadius: 8,
    borderWidth: 1,
    borderColor: '#D1D5DB',
    backgroundColor: '#FFFFFF',
  },
  activeAudienceButton: {
    backgroundColor: '#007AFF',
    borderColor: '#007AFF',
  },
  audienceButtonText: {
    fontSize: 14,
    fontWeight: '500',
    color: '#6B7280',
    textAlign: 'center',
  },
  activeAudienceButtonText: {
    color: '#FFFFFF',
  },
  selectAllButton: {
    backgroundColor: '#F3F4F6',
    paddingVertical: 8,
    paddingHorizontal: 12,
    borderRadius: 6,
    alignSelf: 'flex-start',
    marginBottom: 12,
  },
  selectAllButtonText: {
    fontSize: 14,
    fontWeight: '500',
    color: '#374151',
  },
  listingItem: {
    flexDirection: 'row',
    alignItems: 'center',
    justifyContent: 'space-between',
    paddingVertical: 12,
    paddingHorizontal: 12,
    borderRadius: 8,
    borderWidth: 1,
    borderColor: '#E5E7EB',
    marginBottom: 8,
    backgroundColor: '#FFFFFF',
  },
  selectedListingItem: {
    borderColor: '#007AFF',
    backgroundColor: '#F0F9FF',
  },
  listingInfo: {
    flex: 1,
  },
  listingTitle: {
    fontSize: 14,
    fontWeight: '500',
    color: '#111827',
    marginBottom: 2,
  },
  listingPrice: {
    fontSize: 12,
    color: '#6B7280',
  },
  checkbox: {
    width: 20,
    height: 20,
    borderRadius: 4,
    borderWidth: 2,
    borderColor: '#D1D5DB',
    alignItems: 'center',
    justifyContent: 'center',
    backgroundColor: '#FFFFFF',
  },
  checkedCheckbox: {
    backgroundColor: '#007AFF',
    borderColor: '#007AFF',
  },
  checkmark: {
    color: '#FFFFFF',
    fontSize: 12,
    fontWeight: 'bold',
  },
  switchRow: {
    flexDirection: 'row',
    alignItems: 'center',
    justifyContent: 'space-between',
  },
  saveButton: {
    paddingHorizontal: 16,
    paddingVertical: 8,
    backgroundColor: '#007AFF',
    borderRadius: 6,
  },
  saveButtonText: {
    color: '#FFFFFF',
    fontSize: 16,
    fontWeight: '600',
  },
  emptyContainer: {
    flex: 1,
    justifyContent: 'center',
    alignItems: 'center',
  },
  emptyText: {
    fontSize: 16,
    color: '#6B7280',
    textAlign: 'center',
  },
});<|MERGE_RESOLUTION|>--- conflicted
+++ resolved
@@ -345,11 +345,11 @@
   },
   typeIcon: {
     marginBottom: 8,
-<<<<<<< HEAD
-=======
+<cursor/fix-all-code-errors-3f0d
+
   },
   activeTypeIcon: {
->>>>>>> a6283093
+> main
   },
   activeTypeIcon: {},
   typeButtonText: {
