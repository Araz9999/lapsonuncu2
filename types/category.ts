--- conflicted
+++ resolved
@@ -1,11 +1,11 @@
 export interface LocalizedText {
   az: string;
   ru: string;
-<<<<<<< HEAD
+< cursor/fix-all-code-errors-3f0d
   // English is optional because the app currently supports 'az' and 'ru'.
   // When English is unavailable in static data, UI will fall back gracefully.
-=======
->>>>>>> a7567444
+
+> main
   en?: string;
 }
 
