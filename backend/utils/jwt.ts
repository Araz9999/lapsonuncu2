import { SignJWT, jwtVerify } from 'jose';

<<<<<<< HEAD
const JWT_SECRET = process.env.JWT_SECRET;
if (!JWT_SECRET) {
  // Fail fast in production; use weak fallback only in development
  if (process.env.NODE_ENV === 'production') {
    throw new Error('JWT_SECRET must be set in production');
  }
  console.warn('[JWT] Using insecure fallback secret in non-production environment');
=======
< cursor/fix-security-bugs-and-optimize-app-3cd5
const JWT_SECRET = process.env.JWT_SECRET || '';
if (!JWT_SECRET) {
  // Fail closed in production; warn in development
  if (process.env.NODE_ENV === 'production') {
    throw new Error('[JWT] Missing JWT_SECRET');
  } else {
    console.warn('[JWT] JWT_SECRET not set. Using ephemeral dev secret.');
  }
>>>>>>> c3a07022
}
const JWT_ISSUER = 'marketplace-app';
const JWT_AUDIENCE = 'marketplace-users';

const secret = new TextEncoder().encode(JWT_SECRET || 'dev-only-insecure-secret');

// SECURITY: JWT_SECRET must be set in production
const JWT_SECRET = process.env.JWT_SECRET;
const JWT_ISSUER = 'marketplace-app';
const JWT_AUDIENCE = 'marketplace-users';

if (!JWT_SECRET) {
  console.error('[JWT] CRITICAL: JWT_SECRET environment variable is not set!');
  if (process.env.NODE_ENV === 'production') {
    throw new Error('JWT_SECRET must be set in production');
  }
  console.warn('[JWT] Using fallback secret for development only');
}

const secret = new TextEncoder().encode(JWT_SECRET || 'dev-only-fallback-secret-change-immediately');
> main

export interface JWTPayload {
  userId: string;
  email: string;
  role: string;
}

export async function generateAccessToken(payload: JWTPayload): Promise<string> {
  const token = await new SignJWT({ ...payload })
    .setProtectedHeader({ alg: 'HS256' })
    .setIssuedAt()
    .setIssuer(JWT_ISSUER)
    .setAudience(JWT_AUDIENCE)
    .setExpirationTime('15m')
    .sign(secret);

  return token;
}

export async function generateRefreshToken(payload: JWTPayload): Promise<string> {
  const token = await new SignJWT({ ...payload })
    .setProtectedHeader({ alg: 'HS256' })
    .setIssuedAt()
    .setIssuer(JWT_ISSUER)
    .setAudience(JWT_AUDIENCE)
    .setExpirationTime('30d')
    .sign(secret);

  return token;
}

export async function verifyToken(token: string): Promise<JWTPayload | null> {
  try {
    const { payload } = await jwtVerify(token, secret, {
      issuer: JWT_ISSUER,
      audience: JWT_AUDIENCE,
    });

    return {
      userId: payload.userId as string,
      email: payload.email as string,
      role: payload.role as string,
    };
  } catch (error) {
    console.error('[JWT] Token verification failed:', error);
    return null;
  }
}

export async function generateTokenPair(payload: JWTPayload) {
  const [accessToken, refreshToken] = await Promise.all([
    generateAccessToken(payload),
    generateRefreshToken(payload),
  ]);

  return {
    accessToken,
    refreshToken,
    expiresAt: new Date(Date.now() + 15 * 60 * 1000).toISOString(),
  };
}<|MERGE_RESOLUTION|>--- conflicted
+++ resolved
@@ -1,6 +1,6 @@
 import { SignJWT, jwtVerify } from 'jose';
 
-<<<<<<< HEAD
+< cursor/fix-security-bugs-and-optimize-app-89ea
 const JWT_SECRET = process.env.JWT_SECRET;
 if (!JWT_SECRET) {
   // Fail fast in production; use weak fallback only in development
@@ -8,7 +8,7 @@
     throw new Error('JWT_SECRET must be set in production');
   }
   console.warn('[JWT] Using insecure fallback secret in non-production environment');
-=======
+
 < cursor/fix-security-bugs-and-optimize-app-3cd5
 const JWT_SECRET = process.env.JWT_SECRET || '';
 if (!JWT_SECRET) {
@@ -18,7 +18,7 @@
   } else {
     console.warn('[JWT] JWT_SECRET not set. Using ephemeral dev secret.');
   }
->>>>>>> c3a07022
+> main
 }
 const JWT_ISSUER = 'marketplace-app';
 const JWT_AUDIENCE = 'marketplace-users';
