import { SignJWT, jwtVerify } from 'jose';

<<<<<<< HEAD
const JWT_SECRET = process.env.JWT_SECRET || '';
if (!JWT_SECRET) {
  // Fail closed in production; warn in development
  if (process.env.NODE_ENV === 'production') {
    throw new Error('[JWT] Missing JWT_SECRET');
  } else {
    console.warn('[JWT] JWT_SECRET not set. Using ephemeral dev secret.');
  }
}
const JWT_ISSUER = 'marketplace-app';
const JWT_AUDIENCE = 'marketplace-users';

const secret = new TextEncoder().encode(JWT_SECRET || 'dev-only-insecure-secret');
=======
// SECURITY: JWT_SECRET must be set in production
const JWT_SECRET = process.env.JWT_SECRET;
const JWT_ISSUER = 'marketplace-app';
const JWT_AUDIENCE = 'marketplace-users';

if (!JWT_SECRET) {
  console.error('[JWT] CRITICAL: JWT_SECRET environment variable is not set!');
  if (process.env.NODE_ENV === 'production') {
    throw new Error('JWT_SECRET must be set in production');
  }
  console.warn('[JWT] Using fallback secret for development only');
}

const secret = new TextEncoder().encode(JWT_SECRET || 'dev-only-fallback-secret-change-immediately');
>>>>>>> e2294013

export interface JWTPayload {
  userId: string;
  email: string;
  role: string;
}

export async function generateAccessToken(payload: JWTPayload): Promise<string> {
  const token = await new SignJWT({ ...payload })
    .setProtectedHeader({ alg: 'HS256' })
    .setIssuedAt()
    .setIssuer(JWT_ISSUER)
    .setAudience(JWT_AUDIENCE)
    .setExpirationTime('15m')
    .sign(secret);

  return token;
}

export async function generateRefreshToken(payload: JWTPayload): Promise<string> {
  const token = await new SignJWT({ ...payload })
    .setProtectedHeader({ alg: 'HS256' })
    .setIssuedAt()
    .setIssuer(JWT_ISSUER)
    .setAudience(JWT_AUDIENCE)
    .setExpirationTime('30d')
    .sign(secret);

  return token;
}

export async function verifyToken(token: string): Promise<JWTPayload | null> {
  try {
    const { payload } = await jwtVerify(token, secret, {
      issuer: JWT_ISSUER,
      audience: JWT_AUDIENCE,
    });

    return {
      userId: payload.userId as string,
      email: payload.email as string,
      role: payload.role as string,
    };
  } catch (error) {
    console.error('[JWT] Token verification failed:', error);
    return null;
  }
}

export async function generateTokenPair(payload: JWTPayload) {
  const [accessToken, refreshToken] = await Promise.all([
    generateAccessToken(payload),
    generateRefreshToken(payload),
  ]);

  return {
    accessToken,
    refreshToken,
    expiresAt: new Date(Date.now() + 15 * 60 * 1000).toISOString(),
  };
}<|MERGE_RESOLUTION|>--- conflicted
+++ resolved
@@ -1,6 +1,6 @@
 import { SignJWT, jwtVerify } from 'jose';
 
-<<<<<<< HEAD
+< cursor/fix-security-bugs-and-optimize-app-3cd5
 const JWT_SECRET = process.env.JWT_SECRET || '';
 if (!JWT_SECRET) {
   // Fail closed in production; warn in development
@@ -14,7 +14,7 @@
 const JWT_AUDIENCE = 'marketplace-users';
 
 const secret = new TextEncoder().encode(JWT_SECRET || 'dev-only-insecure-secret');
-=======
+
 // SECURITY: JWT_SECRET must be set in production
 const JWT_SECRET = process.env.JWT_SECRET;
 const JWT_ISSUER = 'marketplace-app';
@@ -29,7 +29,7 @@
 }
 
 const secret = new TextEncoder().encode(JWT_SECRET || 'dev-only-fallback-secret-change-immediately');
->>>>>>> e2294013
+> main
 
 export interface JWTPayload {
   userId: string;
