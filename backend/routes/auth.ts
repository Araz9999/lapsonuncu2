--- conflicted
+++ resolved
@@ -201,44 +201,71 @@
   });
 });
 
-<<<<<<< HEAD
-export default auth;
-
-// Delete account endpoint
-auth.delete('/delete-account', async (c) => {
-=======
 // Delete current authenticated user's account
 auth.delete('/delete', async (c) => {
->>>>>>> da758a2b
   try {
     const authHeader = c.req.header('authorization') || c.req.header('Authorization');
     if (!authHeader || !authHeader.startsWith('Bearer ')) {
       return c.json({ error: 'Unauthorized' }, 401);
     }
 
-<<<<<<< HEAD
+    const token = authHeader.replace('Bearer ', '').trim();
+    const payload = await verifyToken(token);
+    if (!payload?.userId) {
+      return c.json({ error: 'Invalid token' }, 401);
+    }
+
+    const deleted = await userDB.deleteUser(payload.userId);
+
+    // Clear cookies regardless (mirrors /logout)
+    setCookie(c, 'accessToken', '', {
+      httpOnly: true,
+      secure: process.env.NODE_ENV === 'production',
+      sameSite: 'Lax',
+      maxAge: 0,
+      path: '/',
+    });
+    setCookie(c, 'refreshToken', '', {
+      httpOnly: true,
+      secure: process.env.NODE_ENV === 'production',
+      sameSite: 'Lax',
+      maxAge: 0,
+      path: '/',
+    });
+
+    if (!deleted) {
+      return c.json({ success: false, message: 'User not found' }, 404);
+    }
+
+    return c.json({ success: true });
+  } catch (error) {
+    console.error('[Auth] Delete account failed:', error);
+    return c.json({ error: 'Failed to delete account' }, 500);
+  }
+});
+
+export default auth;
+
+// Delete account endpoint
+auth.delete('/delete-account', async (c) => {
+  try {
+    const authHeader = c.req.header('authorization') || c.req.header('Authorization');
+    if (!authHeader || !authHeader.startsWith('Bearer ')) {
+      return c.json({ error: 'Unauthorized' }, 401);
+    }
+
     const token = authHeader.slice('Bearer '.length);
     const payload = await verifyToken(token);
     if (!payload) {
-=======
-    const token = authHeader.replace('Bearer ', '').trim();
-    const payload = await verifyToken(token);
-    if (!payload?.userId) {
->>>>>>> da758a2b
       return c.json({ error: 'Invalid token' }, 401);
     }
 
     const deleted = await userDB.deleteUser(payload.userId);
-<<<<<<< HEAD
     if (!deleted) {
       return c.json({ error: 'User not found' }, 404);
     }
 
     // Clear cookies the same way as logout
-=======
-
-    // Clear cookies regardless (mirrors /logout)
->>>>>>> da758a2b
     setCookie(c, 'accessToken', '', {
       httpOnly: true,
       secure: process.env.NODE_ENV === 'production',
@@ -246,10 +273,7 @@
       maxAge: 0,
       path: '/',
     });
-<<<<<<< HEAD
-
-=======
->>>>>>> da758a2b
+
     setCookie(c, 'refreshToken', '', {
       httpOnly: true,
       secure: process.env.NODE_ENV === 'production',
@@ -258,22 +282,9 @@
       path: '/',
     });
 
-<<<<<<< HEAD
-=======
-    if (!deleted) {
-      return c.json({ success: false, message: 'User not found' }, 404);
-    }
-
->>>>>>> da758a2b
     return c.json({ success: true });
   } catch (error) {
     console.error('[Auth] Delete account failed:', error);
     return c.json({ error: 'Failed to delete account' }, 500);
   }
-<<<<<<< HEAD
-});
-=======
-});
-
-export default auth;
->>>>>>> da758a2b
+});