import { logger } from '../../utils/logger';

interface EmailOptions {
  to: string;
  subject: string;
  html: string;
  text?: string;
}

interface VerificationEmailData {
  name: string;
  verificationUrl: string;
}

interface PasswordResetEmailData {
  name: string;
  resetUrl: string;
}

class EmailService {
  private apiKey: string;
  private fromEmail: string;
  private fromName: string;
  private baseUrl: string;

  constructor() {
    this.apiKey = process.env.RESEND_API_KEY || '';
    this.fromEmail = process.env.EMAIL_FROM || 'naxtapaz@gmail.com';
    this.fromName = process.env.EMAIL_FROM_NAME || 'NaxtaPaz';
    this.baseUrl = process.env.FRONTEND_URL || process.env.EXPO_PUBLIC_FRONTEND_URL || 'https://1r36dhx42va8pxqbqz5ja.rork.app';
  }

  isConfigured(): boolean {
    return !!this.apiKey && !this.apiKey.includes('your-');
  }

  async sendEmail(options: EmailOptions): Promise<boolean> {
    if (!this.isConfigured()) {
      logger.warn('[Email] Resend not configured, skipping email send');
      return false;
    }

    try {
      // BUG FIX: Add timeout to prevent hanging requests
      const response = await fetch('https://api.resend.com/emails', {
        method: 'POST',
        headers: {
          'Authorization': `Bearer ${this.apiKey}`,
          'Content-Type': 'application/json',
        },
        body: JSON.stringify({
          from: `${this.fromName} <${this.fromEmail}>`,
          to: [options.to],
          subject: options.subject,
          html: options.html,
          ...(options.text ? { text: options.text } : {}),
        }),
        signal: AbortSignal.timeout(15000), // 15 second timeout
      });

      if (!response.ok) {
<<<<<<< HEAD
        const errorText = await response.text();
        logger.error('[Email] Resend API error:', errorText);
=======
        // BUG FIX: Handle response parsing errors
        let errorText = 'Unknown error';
        try {
          errorText = await response.text();
        } catch (parseError) {
          console.error('[Email] Failed to parse error response:', parseError);
        }
        console.error('[Email] Resend API error:', errorText);
>>>>>>> 1ccf668a
        return false;
      }

      logger.info(`[Email] Successfully sent email to ${options.to}`);
      return true;
    } catch (error) {
<<<<<<< HEAD
      logger.error('[Email] Failed to send email:', error);
=======
      // BUG FIX: More detailed error logging
      if (error instanceof Error) {
        console.error('[Email] Failed to send email:', error.message);
      } else {
        console.error('[Email] Failed to send email:', error);
      }
>>>>>>> 1ccf668a
      return false;
    }
  }

  async sendVerificationEmail(email: string, data: VerificationEmailData): Promise<boolean> {
    const html = `
      <!DOCTYPE html>
      <html>
      <head>
        <meta charset="utf-8">
        <meta name="viewport" content="width=device-width, initial-scale=1.0">
        <title>Email Təsdiqi</title>
        <style>
          body {
            font-family: -apple-system, BlinkMacSystemFont, 'Segoe UI', Roboto, 'Helvetica Neue', Arial, sans-serif;
            line-height: 1.6;
            color: #333;
            max-width: 600px;
            margin: 0 auto;
            padding: 20px;
          }
          .container {
            background: #ffffff;
            border-radius: 8px;
            padding: 40px;
            box-shadow: 0 2px 4px rgba(0,0,0,0.1);
          }
          .logo {
            text-align: center;
            margin-bottom: 30px;
          }
          .logo h1 {
            color: #007AFF;
            margin: 0;
            font-size: 32px;
          }
          .content {
            margin-bottom: 30px;
          }
          .button {
            display: inline-block;
            padding: 14px 32px;
            background: #007AFF;
            color: #ffffff;
            text-decoration: none;
            border-radius: 8px;
            font-weight: 600;
            text-align: center;
            margin: 20px 0;
          }
          .button:hover {
            background: #0051D5;
          }
          .footer {
            margin-top: 40px;
            padding-top: 20px;
            border-top: 1px solid #eee;
            font-size: 14px;
            color: #666;
            text-align: center;
          }
          .contact-info {
            margin-top: 20px;
            font-size: 13px;
            color: #888;
          }
        </style>
      </head>
      <body>
        <div class="container">
          <div class="logo">
            <h1>NaxtaPaz</h1>
          </div>
          
          <div class="content">
            <h2>Salam ${data.name}!</h2>
            <p>NaxtaPaz platformasına xoş gəlmisiniz! Hesabınızı aktivləşdirmək üçün aşağıdakı düyməyə klikləyin:</p>
            
            <div style="text-align: center;">
              <a href="${data.verificationUrl}" class="button">Email-i Təsdiqlə</a>
            </div>
            
            <p>Əgər düymə işləmirsə, aşağıdakı linki brauzerinizə kopyalayın:</p>
            <p style="word-break: break-all; color: #007AFF;">${data.verificationUrl}</p>
            
            <p style="margin-top: 30px; color: #666; font-size: 14px;">
              <strong>Qeyd:</strong> Bu link 24 saat ərzində etibarlıdır. Əgər siz bu qeydiyyatı tələb etməmisinizsə, bu emaili nəzərə almayın.
            </p>
          </div>
          
          <div class="footer">
            <p>Hörmətlə,<br>NaxtaPaz Komandası</p>
            <div class="contact-info">
              <p>Email: naxtapaz@gmail.com</p>
              <p>Telefon: +994504801313</p>
              <p>Ünvan: Naxçıvan, Azərbaycan</p>
            </div>
          </div>
        </div>
      </body>
      </html>
    `;

    const text = `
Salam ${data.name}!

NaxtaPaz platformasına xoş gəlmisiniz! Hesabınızı aktivləşdirmək üçün aşağıdakı linki ziyarət edin:

${data.verificationUrl}

Bu link 24 saat ərzində etibarlıdır.

Hörmətlə,
NaxtaPaz Komandası

Email: naxtapaz@gmail.com
Telefon: +994504801313
Ünvan: Naxçıvan, Azərbaycan
    `;

    return this.sendEmail({
      to: email,
      subject: 'Email Təsdiqi - NaxtaPaz',
      html,
      text,
    });
  }

  async sendPasswordResetEmail(email: string, data: PasswordResetEmailData): Promise<boolean> {
    const html = `
      <!DOCTYPE html>
      <html>
      <head>
        <meta charset="utf-8">
        <meta name="viewport" content="width=device-width, initial-scale=1.0">
        <title>Şifrə Sıfırlama</title>
        <style>
          body {
            font-family: -apple-system, BlinkMacSystemFont, 'Segoe UI', Roboto, 'Helvetica Neue', Arial, sans-serif;
            line-height: 1.6;
            color: #333;
            max-width: 600px;
            margin: 0 auto;
            padding: 20px;
          }
          .container {
            background: #ffffff;
            border-radius: 8px;
            padding: 40px;
            box-shadow: 0 2px 4px rgba(0,0,0,0.1);
          }
          .logo {
            text-align: center;
            margin-bottom: 30px;
          }
          .logo h1 {
            color: #007AFF;
            margin: 0;
            font-size: 32px;
          }
          .content {
            margin-bottom: 30px;
          }
          .button {
            display: inline-block;
            padding: 14px 32px;
            background: #FF3B30;
            color: #ffffff;
            text-decoration: none;
            border-radius: 8px;
            font-weight: 600;
            text-align: center;
            margin: 20px 0;
          }
          .button:hover {
            background: #D70015;
          }
          .footer {
            margin-top: 40px;
            padding-top: 20px;
            border-top: 1px solid #eee;
            font-size: 14px;
            color: #666;
            text-align: center;
          }
          .contact-info {
            margin-top: 20px;
            font-size: 13px;
            color: #888;
          }
          .warning {
            background: #FFF3CD;
            border: 1px solid #FFE69C;
            border-radius: 6px;
            padding: 12px;
            margin: 20px 0;
            color: #856404;
          }
        </style>
      </head>
      <body>
        <div class="container">
          <div class="logo">
            <h1>NaxtaPaz</h1>
          </div>
          
          <div class="content">
            <h2>Salam ${data.name}!</h2>
            <p>Şifrənizi sıfırlamaq üçün sorğu aldıq. Yeni şifrə təyin etmək üçün aşağıdakı düyməyə klikləyin:</p>
            
            <div style="text-align: center;">
              <a href="${data.resetUrl}" class="button">Şifrəni Sıfırla</a>
            </div>
            
            <p>Əgər düymə işləmirsə, aşağıdakı linki brauzerinizə kopyalayın:</p>
            <p style="word-break: break-all; color: #007AFF;">${data.resetUrl}</p>
            
            <div class="warning">
              <strong>⚠️ Təhlükəsizlik Xəbərdarlığı:</strong><br>
              Bu link 1 saat ərzində etibarlıdır. Əgər siz bu sorğunu göndərməmisinizsə, dərhal bizimlə əlaqə saxlayın və şifrənizi dəyişdirin.
            </div>
          </div>
          
          <div class="footer">
            <p>Hörmətlə,<br>NaxtaPaz Komandası</p>
            <div class="contact-info">
              <p>Email: naxtapaz@gmail.com</p>
              <p>Telefon: +994504801313</p>
              <p>Ünvan: Naxçıvan, Azərbaycan</p>
            </div>
          </div>
        </div>
      </body>
      </html>
    `;

    const text = `
Salam ${data.name}!

Şifrənizi sıfırlamaq üçün sorğu aldıq. Yeni şifrə təyin etmək üçün aşağıdakı linki ziyarət edin:

${data.resetUrl}

Bu link 1 saat ərzində etibarlıdır.

⚠️ Əgər siz bu sorğunu göndərməmisinizsə, dərhal bizimlə əlaqə saxlayın.

Hörmətlə,
NaxtaPaz Komandası

Email: naxtapaz@gmail.com
Telefon: +994504801313
Ünvan: Naxçıvan, Azərbaycan
    `;

    return this.sendEmail({
      to: email,
      subject: 'Şifrə Sıfırlama - NaxtaPaz',
      html,
      text,
    });
  }

  async sendWelcomeEmail(email: string, name: string): Promise<boolean> {
    const html = `
      <!DOCTYPE html>
      <html>
      <head>
        <meta charset="utf-8">
        <meta name="viewport" content="width=device-width, initial-scale=1.0">
        <title>Xoş Gəlmisiniz</title>
        <style>
          body {
            font-family: -apple-system, BlinkMacSystemFont, 'Segoe UI', Roboto, 'Helvetica Neue', Arial, sans-serif;
            line-height: 1.6;
            color: #333;
            max-width: 600px;
            margin: 0 auto;
            padding: 20px;
          }
          .container {
            background: #ffffff;
            border-radius: 8px;
            padding: 40px;
            box-shadow: 0 2px 4px rgba(0,0,0,0.1);
          }
          .logo {
            text-align: center;
            margin-bottom: 30px;
          }
          .logo h1 {
            color: #007AFF;
            margin: 0;
            font-size: 32px;
          }
          .content {
            margin-bottom: 30px;
          }
          .button {
            display: inline-block;
            padding: 14px 32px;
            background: #34C759;
            color: #ffffff;
            text-decoration: none;
            border-radius: 8px;
            font-weight: 600;
            text-align: center;
            margin: 20px 0;
          }
          .features {
            background: #F2F2F7;
            border-radius: 8px;
            padding: 20px;
            margin: 20px 0;
          }
          .features ul {
            margin: 10px 0;
            padding-left: 20px;
          }
          .features li {
            margin: 8px 0;
          }
          .footer {
            margin-top: 40px;
            padding-top: 20px;
            border-top: 1px solid #eee;
            font-size: 14px;
            color: #666;
            text-align: center;
          }
          .contact-info {
            margin-top: 20px;
            font-size: 13px;
            color: #888;
          }
        </style>
      </head>
      <body>
        <div class="container">
          <div class="logo">
            <h1>🎉 NaxtaPaz</h1>
          </div>
          
          <div class="content">
            <h2>Xoş gəlmisiniz, ${name}!</h2>
            <p>Email ünvanınız uğurla təsdiqləndi. İndi NaxtaPaz platformasının bütün imkanlarından istifadə edə bilərsiniz!</p>
            
            <div class="features">
              <h3>Platformamızda nələr edə bilərsiniz:</h3>
              <ul>
                <li>📱 Elanlar yerləşdirin və satışa çıxarın</li>
                <li>🏪 Öz mağazanızı yaradın</li>
                <li>💬 Alıcılarla birbaşa əlaqə saxlayın</li>
                <li>⭐ Rəy və reytinq sistemi</li>
                <li>🎯 Endirim və kampaniyalar</li>
                <li>📊 Analitika və statistika</li>
              </ul>
            </div>
            
            <div style="text-align: center;">
              <a href="${this.baseUrl}" class="button">Platformaya Keç</a>
            </div>
          </div>
          
          <div class="footer">
            <p>Sualınız varsa, bizimlə əlaqə saxlayın!</p>
            <div class="contact-info">
              <p>Email: naxtapaz@gmail.com</p>
              <p>Telefon: +994504801313</p>
              <p>Ünvan: Naxçıvan, Azərbaycan</p>
            </div>
          </div>
        </div>
      </body>
      </html>
    `;

    return this.sendEmail({
      to: email,
      subject: 'Xoş Gəlmisiniz - NaxtaPaz',
      html,
    });
  }
}

export const emailService = new EmailService();<|MERGE_RESOLUTION|>--- conflicted
+++ resolved
@@ -59,10 +59,10 @@
       });
 
       if (!response.ok) {
-<<<<<<< HEAD
+< cursor/fix-many-bugs-and-errors-2981
         const errorText = await response.text();
         logger.error('[Email] Resend API error:', errorText);
-=======
+
         // BUG FIX: Handle response parsing errors
         let errorText = 'Unknown error';
         try {
@@ -71,23 +71,23 @@
           console.error('[Email] Failed to parse error response:', parseError);
         }
         console.error('[Email] Resend API error:', errorText);
->>>>>>> 1ccf668a
+> Araz
         return false;
       }
 
       logger.info(`[Email] Successfully sent email to ${options.to}`);
       return true;
     } catch (error) {
-<<<<<<< HEAD
+< cursor/fix-many-bugs-and-errors-2981
       logger.error('[Email] Failed to send email:', error);
-=======
+
       // BUG FIX: More detailed error logging
       if (error instanceof Error) {
         console.error('[Email] Failed to send email:', error.message);
       } else {
         console.error('[Email] Failed to send email:', error);
       }
->>>>>>> 1ccf668a
+> Araz
       return false;
     }
   }
